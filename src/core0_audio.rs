--- conflicted
+++ resolved
@@ -523,21 +523,11 @@
                         Ok((new_config, was_updated)) => {
                             device_config = new_config.unwrap();
                             if was_updated {
-<<<<<<< HEAD
                                 info!("Config updated restarting");
                                 watchdog.start(100.micros());
                                 loop {
                                     // Wait to be reset and become thermal device
                                     nop();
-=======
-                                if !device_config.config().is_audio_device {
-                                    info!("Not audio device so restarting");
-                                    watchdog.start(100.micros());
-                                    loop {
-                                        // Wait to be reset and become thermal device
-                                        nop();
-                                    }
->>>>>>> 55661ef0
                                 }
                             }
                         }
@@ -673,14 +663,10 @@
     event_logger: &mut EventLogger,
     device_config: &DeviceConfig,
 ) -> Result<NaiveDateTime, ()> {
-<<<<<<< HEAD
-    let _ = i2c.disable_alarm(delay);
-=======
     if let Err(err) = i2c.disable_alarm(delay) {
         error!("Failed to disable alarm");
         return Err(());
     }
->>>>>>> 55661ef0
     let mut rng = RNG::<WyRand, u16>::new(synced_date_time.date_time_utc.timestamp() as u64);
     let r = rng.generate();
     let r_max: u16 = 65535u16;
@@ -732,15 +718,11 @@
         synced_date_time.date_time_utc.time().minute()
     );
 
-<<<<<<< HEAD
-    i2c.enable_alarm(delay);
-=======
     let wakeup = synced_date_time.date_time_utc + chrono::Duration::seconds(wake_in as i64);
     if let Err(err) = i2c.enable_alarm(delay) {
         error!("Failed to enable alarm");
         return Err(());
     }
->>>>>>> 55661ef0
     if let Ok(_) = i2c.set_wakeup_alarm(&wakeup, delay) {
         if let Ok(alarm_enabled) = i2c.alarm_interrupt_enabled(delay) {
             if alarm_enabled {
