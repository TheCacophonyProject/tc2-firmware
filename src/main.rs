#![no_std]
#![no_main]
#![allow(dead_code)]
#![allow(unused_variables)]
mod attiny_rtc_i2c;
mod bsp;
mod byte_slice_cursor;
mod clock_utils;
mod core0_audio;
mod core0_task;
mod core1_sub_tasks;
mod core1_task;
mod cptv_encoder;
mod device_config;
mod event_logger;
mod ext_spi_transfers;
mod lepton;
mod motion_detector;
mod onboard_flash;
mod pdm_microphone;
mod pdmfilter;
mod rp2040_flash;
mod sun_times;
mod utils;
use crate::attiny_rtc_i2c::SharedI2C;
use crate::core0_audio::audio_task;
pub use crate::core0_task::frame_acquisition_loop;
use crate::core1_task::{core_1_task, Core1Pins, Core1Task, SyncedDateTime};
use crate::cptv_encoder::FRAME_WIDTH;
use crate::lepton::{init_lepton_module, LeptonPins};
use crate::onboard_flash::extend_lifetime_generic;
use bsp::{
    entry,
    hal::{
        clocks::Clock,
        multicore::{Multicore, Stack},
        pac,
        sio::Sio,
    },
    pac::Peripherals,
};
use chrono::{NaiveDateTime, Timelike};
use cortex_m::asm::nop;
use device_config::{get_naive_datetime, AudioMode, DeviceConfig};
use rp2040_hal::rosc::RingOscillator;

use crate::onboard_flash::{extend_lifetime_generic_mut, extend_lifetime_generic_mut_2};
use bsp::hal::watchdog::Watchdog;
use core::cell::RefCell;
use cortex_m::delay::Delay;
use critical_section::Mutex;
use defmt::*;
use defmt_rtt as _;
use embedded_hal::prelude::{
    _embedded_hal_watchdog_Watchdog, _embedded_hal_watchdog_WatchdogDisable,
    _embedded_hal_watchdog_WatchdogEnable,
};
use fugit::{ExtU32, RateExtU32};
use panic_probe as _;
use rp2040_hal::clocks::ClocksManager;
use rp2040_hal::gpio::{FunctionI2C, FunctionSio, PullDown, SioInput};
use rp2040_hal::I2C;
// NOTE: The version number here isn't important.  What's important is that we increment it
//  when we do a release, so the tc2-agent can match against it and see if the version is correct
//  for the agent software.
<<<<<<< HEAD
pub const FIRMWARE_VERSION: u32 = 12;
pub const EXPECTED_ATTINY_FIRMWARE_VERSION: u8 = 1;
const ROSC_TARGET_CLOCK_FREQ_HZ_THERMAL: u32 = 125_000_000;
=======
pub const FIRMWARE_VERSION: u32 = 13;
pub const EXPECTED_ATTINY_FIRMWARE_VERSION: u8 = 1; // Checking against the attiny Major version. // TODO Check against minor version also.
const ROSC_TARGET_CLOCK_FREQ_HZ_THERMAL: u32 = 150_000_000;
>>>>>>> 9a82d645

// got funny results at 150 for aduio seems to work better at 125
const ROSC_TARGET_CLOCK_FREQ_HZ: u32 = 125_000_000;

const FFC_INTERVAL_MS: u32 = 60 * 1000 * 20; // 20 mins between FFCs
pub type FramePacketData = [u8; FRAME_WIDTH];
pub type FrameSegments = [[FramePacketData; 61]; 4];
const TRANSFER_HEADER_LENGTH: usize = 18;

#[repr(C, align(32))]
pub struct FrameBuffer([u8; TRANSFER_HEADER_LENGTH + (160 * 61 * 4) + 2]);

impl FrameBuffer {
    pub const fn new() -> FrameBuffer {
        // NOTE: Put an 18 byte padding at the start, and a 2 byte padding at the end, to make it 32bit aligned
        FrameBuffer([0u8; TRANSFER_HEADER_LENGTH + (160 * 61 * 4) + 2])
    }

    pub fn as_u8_slice(&self) -> &[u8] {
        &self.0[TRANSFER_HEADER_LENGTH..TRANSFER_HEADER_LENGTH + 39040]
    }

    pub fn as_u8_slice_mut(&mut self) -> &mut [u8] {
        &mut self.0
    }

    pub fn frame_data_as_u8_slice_mut(&mut self) -> &mut [u8] {
        &mut self.0[TRANSFER_HEADER_LENGTH..TRANSFER_HEADER_LENGTH + 39040]
    }

    pub fn packet(&mut self, segment: usize, packet_id: usize) -> &mut [u8] {
        let segment_offset = FRAME_WIDTH * 61 * segment;
        let packet_offset = FRAME_WIDTH * packet_id;
        &mut self.0[TRANSFER_HEADER_LENGTH..]
            [segment_offset + packet_offset..segment_offset + packet_offset + FRAME_WIDTH]
    }
}

#[entry]
fn main() -> ! {
    info!("Startup tc2-firmware {}", FIRMWARE_VERSION);
    // TODO: Check wake_en and sleep_en registers to make sure we're not enabling any clocks we don't need.
    let mut peripherals: Peripherals = Peripherals::take().unwrap();
    let mut config = DeviceConfig::load_existing_inner_config_from_flash();
    let mut is_audio: bool = config.is_some() && config.as_mut().unwrap().0.is_audio_device();

    let (clocks, rosc) = clock_utils::setup_rosc_as_system_clock(
        peripherals.CLOCKS,
        peripherals.XOSC,
        peripherals.ROSC,
        ROSC_TARGET_CLOCK_FREQ_HZ.Hz(),
    );
    let clocks: &'static ClocksManager = unsafe { extend_lifetime_generic(&clocks) };

    let system_clock_freq = clocks.system_clock.freq().to_Hz();

    info!(
        "System clock speed {}MHz",
        clocks.system_clock.freq().to_MHz()
    );

    // Watchdog ticks are required to run the timer peripheral, since they're shared between both.

    let mut watchdog = bsp::hal::Watchdog::new(peripherals.WATCHDOG);
    watchdog.enable_tick_generation((system_clock_freq / 1_000_000) as u8);

    watchdog.pause_on_debug(true);
    watchdog.start(8388607.micros());

    info!("Enabled watchdog timer");
    let timer = bsp::hal::Timer::new(peripherals.TIMER, &mut peripherals.RESETS, clocks);

    let core = pac::CorePeripherals::take().unwrap();
    let mut delay = Delay::new(core.SYST, system_clock_freq);
    delay.delay_ms(1500);
    let sio = Sio::new(peripherals.SIO);

    let pins = rp2040_hal::gpio::Pins::new(
        peripherals.IO_BANK0,
        peripherals.PADS_BANK0,
        sio.gpio_bank0,
        &mut peripherals.RESETS,
    );

    // Attiny + RTC comms
    let sda_pin = pins.gpio6.into_function::<FunctionI2C>();
    let scl_pin = pins.gpio7.into_function::<FunctionI2C>();
    let i2c1 = I2C::i2c1(
        peripherals.I2C1,
        sda_pin,
        scl_pin,
        400.kHz(),
        &mut peripherals.RESETS,
        &clocks.system_clock,
    );

    info!("Initing shared i2c");
    // We need to get the GPIO pin for determining who is using the I2C bus.
    let unlocked_pin = pins
        .gpio3
        .into_function::<FunctionSio<SioInput>>()
        .into_pull_type::<PullDown>();

    let mut shared_i2c = SharedI2C::new(i2c1, unlocked_pin, &mut delay);
    info!("Got shared i2c");
    let alarm_woke_us = shared_i2c.alarm_triggered(&mut delay);
    info!("Woken by RTC alarm? {}", alarm_woke_us);
    if alarm_woke_us {
        shared_i2c.clear_alarm(&mut delay);
    }
    if !is_audio {
        let disabled_alarm = shared_i2c.disable_alarm(&mut delay);
        if disabled_alarm.is_err() {
            error!("{}", disabled_alarm.unwrap());
        }
    }

    let mut date_time: NaiveDateTime;
    match shared_i2c.get_datetime(&mut delay) {
        Ok(now) => {
            info!("Date time {}:{}:{}", now.hours, now.minutes, now.seconds);
            date_time = get_naive_datetime(now)
        }
        Err(_) => crate::panic!("Unable to get DateTime from RTC"),
    }

    if is_audio {
        let in_window;
        let config = config.unwrap().0;
        match config.audio_mode {
            AudioMode::AudioAndThermal | AudioMode::AudioOrThermal => {
                let (start_time, end_time) = config.next_or_current_recording_window(&date_time);

                in_window = config.time_is_in_recording_window(&date_time, &None);

                info!("Is in window {}", in_window);
                is_audio = !in_window;
            }
            _ => in_window = false,
        }

        if let AudioMode::AudioAndThermal = config.audio_mode {
            if in_window {
                is_audio = false;
                info!("Checking if agent requested rec");
                if let Ok(audio_request) = shared_i2c.tc2_agent_requested_audio_rec(&mut delay) {
                    is_audio = audio_request;
                    info!("Audio request?? {}", audio_request);
                    if (is_audio) {
                        info!("Is audio because thermal requested");
                    }
                }
            }
        }
    }
    let (i2c1, unlocked_pin) = shared_i2c.free();
    if is_audio {
        let gpio0 = pins.gpio0;
        let gpio1 = pins.gpio1;
        let pins = Core1Pins {
            pi_ping: pins.gpio5.into_pull_down_input(),

            pi_miso: pins.gpio15.into_floating_disabled(),
            pi_mosi: pins.gpio12.into_floating_disabled(),
            pi_cs: pins.gpio13.into_floating_disabled(),
            pi_clk: pins.gpio14.into_floating_disabled(),

            fs_cs: pins.gpio9.into_push_pull_output(),
            fs_miso: pins.gpio8.into_pull_down_disabled().into_pull_type(),
            fs_mosi: pins.gpio11.into_pull_down_disabled().into_pull_type(),
            fs_clk: pins.gpio10.into_pull_down_disabled().into_pull_type(),
        };

        audio_branch(
            i2c1,
            system_clock_freq,
            timer,
            pins,
            gpio0,
            gpio1,
            watchdog,
            alarm_woke_us,
            unlocked_pin,
        );
    } else {
        let lepton_pins = LeptonPins {
            tx: pins.gpio23.into_function(),
            rx: pins.gpio20.into_function(),
            clk: pins.gpio22.into_function(),
            cs: pins.gpio21.into_function(),

            vsync: pins.gpio19.into_function(),

            sda: pins.gpio24.into_function(),
            scl: pins.gpio25.into_function(),

            power_down: pins.gpio28.into_push_pull_output(),
            power_enable: pins.gpio18.into_push_pull_output(),
            reset: pins.gpio29.into_push_pull_output(),
            clk_disable: pins.gpio27.into_push_pull_output(),
            master_clk: pins.gpio26.into_floating_input(),
        };
        let pins = Core1Pins {
            pi_ping: pins.gpio5.into_pull_down_input(),

            pi_miso: pins.gpio15.into_floating_disabled(),
            pi_mosi: pins.gpio12.into_floating_disabled(),
            pi_cs: pins.gpio13.into_floating_disabled(),
            pi_clk: pins.gpio14.into_floating_disabled(),

            fs_cs: pins.gpio9.into_push_pull_output(),
            fs_miso: pins.gpio8.into_pull_down_disabled().into_pull_type(),
            fs_mosi: pins.gpio11.into_pull_down_disabled().into_pull_type(),
            fs_clk: pins.gpio10.into_pull_down_disabled().into_pull_type(),
        };

        thermal_code(
            lepton_pins,
            pins,
            watchdog,
            system_clock_freq,
            delay,
            timer,
            i2c1,
            clocks,
            rosc,
            alarm_woke_us,
            unlocked_pin,
        );
    }
}
use crate::attiny_rtc_i2c::I2CConfig;

pub fn audio_branch(
    i2c_config: I2CConfig,
    clock_freq: u32,
    mut timer: bsp::hal::Timer,
    pins: Core1Pins,
    gpio0: rp2040_hal::gpio::Pin<
        rp2040_hal::gpio::bank0::Gpio0,
        rp2040_hal::gpio::FunctionNull,
        rp2040_hal::gpio::PullDown,
    >,
    gpio1: rp2040_hal::gpio::Pin<
        rp2040_hal::gpio::bank0::Gpio1,
        rp2040_hal::gpio::FunctionNull,
        rp2040_hal::gpio::PullDown,
    >,
    mut watchdog: bsp::hal::Watchdog,
    alarm_triggered: bool,
    unlocked_pin: rp2040_hal::gpio::Pin<
        rp2040_hal::gpio::bank0::Gpio3,
        FunctionSio<SioInput>,
        PullDown,
    >,
) -> ! {
    audio_task(
        i2c_config,
        clock_freq,
        &mut timer,
        pins,
        gpio0,
        gpio1,
        &mut watchdog,
        alarm_triggered,
        unlocked_pin,
    );
}
pub fn thermal_code(
    lepton_pins: LeptonPins,
    pins: Core1Pins,
    mut watchdog: Watchdog,
    system_clock_freq: u32,
    mut delay: Delay,
    timer: bsp::hal::Timer,
    i2c1: I2CConfig,
    clocks: &ClocksManager,
    rosc: RingOscillator<bsp::hal::rosc::Enabled>,
    alarm_woke_us: bool,
    unlocked_pin: rp2040_hal::gpio::Pin<
        rp2040_hal::gpio::bank0::Gpio3,
        FunctionSio<SioInput>,
        PullDown,
    >,
) -> ! {
    let mut peripherals = unsafe { Peripherals::steal() };
    let mut sio = Sio::new(peripherals.SIO);
    let mut mc = Multicore::new(&mut peripherals.PSM, &mut peripherals.PPB, &mut sio.fifo);

    let cores = mc.cores();
    let core1 = &mut cores[1];
    let mut lepton = init_lepton_module(
        peripherals.SPI0,
        peripherals.I2C0,
        system_clock_freq,
        &mut peripherals.RESETS,
        &mut delay,
        lepton_pins,
    );

    let radiometric_mode = lepton.radiometric_mode_enabled().unwrap_or(false);
    let lepton_serial = lepton.get_camera_serial().map_or(None, |x| Some(x));
    let lepton_firmware_version = lepton.get_firmware_version().map_or(None, |x| Some(x));
    if let Some(((m_major, m_minor, m_build), (d_major, d_minor, d_build))) =
        lepton_firmware_version
    {
        info!(
            "Camera firmware versions: main: {}.{}.{}, dsp: {}.{}.{}",
            m_major, m_minor, m_build, d_major, d_minor, d_build
        );
    }
    info!("Camera serial #{}", lepton_serial);
    info!("Radiometry enabled? {}", radiometric_mode);

    let mut fb0 = FrameBuffer::new(); //39060
    let mut fb1 = FrameBuffer::new(); //39060

    let mut core1_stack: Stack<44900> = Stack::new(); //180000
                                                      //258.12 out of a total of 260.49536
                                                      //leaves 2.37536KB

    let frame_buffer = Mutex::new(RefCell::new(Some(unsafe {
        extend_lifetime_generic_mut(&mut fb0)
    })));
    let frame_buffer_2 = Mutex::new(RefCell::new(Some(unsafe {
        extend_lifetime_generic_mut(&mut fb1)
    })));
    // Shenanigans to convince the second thread that all these values exist for the lifetime of the
    // program.
    let frame_buffer_local: &'static Mutex<RefCell<Option<&mut FrameBuffer>>> =
        unsafe { extend_lifetime_generic(&frame_buffer) };
    let frame_buffer_local_2: &'static Mutex<RefCell<Option<&mut FrameBuffer>>> =
        unsafe { extend_lifetime_generic(&frame_buffer_2) };
    watchdog.feed();
    watchdog.disable();

    let peripheral_clock_freq = clocks.peripheral_clock.freq();
    {
        let _ = core1.spawn(
            unsafe { extend_lifetime_generic_mut_2(&mut core1_stack.mem) },
            move || {
                core_1_task(
                    frame_buffer_local,
                    frame_buffer_local_2,
                    system_clock_freq,
                    pins,
                    i2c1,
                    unlocked_pin,
                    lepton_serial,
                    lepton_firmware_version,
                    alarm_woke_us,
                    timer,
                )
            },
        );
    }
    let result = sio.fifo.read_blocking();
    crate::assert_eq!(result, Core1Task::Ready.into());
    sio.fifo
        .write_blocking(if radiometric_mode { 2 } else { 1 });

    let result = sio.fifo.read_blocking();
    if result == Core1Task::RequestReset.into() {
        watchdog.start(100.micros());
        loop {
            nop();
        }
    }
    crate::assert_eq!(result, Core1Task::Ready.into());

    frame_acquisition_loop(
        rosc,
        &mut lepton,
        &mut sio.fifo,
        peripheral_clock_freq,
        &mut delay,
        &mut peripherals.RESETS,
        frame_buffer_local,
        frame_buffer_local_2,
        watchdog,
    );
}<|MERGE_RESOLUTION|>--- conflicted
+++ resolved
@@ -63,18 +63,12 @@
 // NOTE: The version number here isn't important.  What's important is that we increment it
 //  when we do a release, so the tc2-agent can match against it and see if the version is correct
 //  for the agent software.
-<<<<<<< HEAD
-pub const FIRMWARE_VERSION: u32 = 12;
-pub const EXPECTED_ATTINY_FIRMWARE_VERSION: u8 = 1;
-const ROSC_TARGET_CLOCK_FREQ_HZ_THERMAL: u32 = 125_000_000;
-=======
 pub const FIRMWARE_VERSION: u32 = 13;
 pub const EXPECTED_ATTINY_FIRMWARE_VERSION: u8 = 1; // Checking against the attiny Major version. // TODO Check against minor version also.
-const ROSC_TARGET_CLOCK_FREQ_HZ_THERMAL: u32 = 150_000_000;
->>>>>>> 9a82d645
+                                                    // const ROSC_TARGET_CLOCK_FREQ_HZ: u32 = 150_000_000;
 
 // got funny results at 150 for aduio seems to work better at 125
-const ROSC_TARGET_CLOCK_FREQ_HZ: u32 = 125_000_000;
+const ROSC_TARGET_CLOCK_FREQ_HZ: u32 = 150_000_000;
 
 const FFC_INTERVAL_MS: u32 = 60 * 1000 * 20; // 20 mins between FFCs
 pub type FramePacketData = [u8; FRAME_WIDTH];
