--- conflicted
+++ resolved
@@ -110,12 +110,8 @@
     info!("Startup tc2-firmware {}", FIRMWARE_VERSION);
     // TODO: Check wake_en and sleep_en registers to make sure we're not enabling any clocks we don't need.
     let mut peripherals: Peripherals = Peripherals::take().unwrap();
-<<<<<<< HEAD
     let mut config = DeviceConfig::load_existing_inner_config_from_flash();
     let mut is_audio: bool = config.is_some() && config.as_mut().unwrap().0.is_audio_device();
-
-=======
-    let is_audio = read_is_audio_from_rp2040_flash();
 
     let freq = if is_audio {
         ROSC_TARGET_CLOCK_FREQ_HZ_AUDIO.Hz()
@@ -123,7 +119,6 @@
         //for some reason audio comes out faster than expected when using this clock
         ROSC_TARGET_CLOCK_FREQ_HZ_THERMAL.Hz()
     };
->>>>>>> 55661ef0
     let (clocks, rosc) = clock_utils::setup_rosc_as_system_clock(
         peripherals.CLOCKS,
         peripherals.XOSC,
