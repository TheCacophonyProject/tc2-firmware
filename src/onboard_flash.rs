--- conflicted
+++ resolved
@@ -598,14 +598,6 @@
         }
     }
 
-<<<<<<< HEAD
-    pub fn erase_block_range(
-        &mut self,
-        start_block_index: isize,
-        end_block_index: isize,
-    ) -> Result<(), &str> {
-        for block_index in start_block_index..=end_block_index {
-=======
     pub fn erase_last_file(&mut self) -> Result<(), &str> {
         //havent started a file
         //haven't used a block
@@ -629,7 +621,6 @@
         );
 
         for block_index in start_block_index..=self.last_used_block_index.unwrap() {
->>>>>>> d12bfc26
             if self.bad_blocks.contains(&(block_index as i16)) {
                 info!("Skipping erase of bad block {}", block_index);
             } else if !self.erase_block(block_index).is_ok() {
@@ -677,10 +668,6 @@
                 let length = self.current_page.page_bytes_used();
                 let crc = self.current_page.page_crc();
                 let is_last_page_for_file = self.current_page.is_last_page_for_file();
-<<<<<<< HEAD
-=======
-
->>>>>>> d12bfc26
                 let block = self.current_block_index;
                 let page = self.current_page_index;
                 self.advance_file_cursor(is_last_page_for_file);
