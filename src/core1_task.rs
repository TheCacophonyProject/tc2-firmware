#![allow(dead_code)]
#![allow(unused_variables)]

use crate::attiny_rtc_i2c::{I2CConfig, SharedI2C};
use crate::bsp::pac;
use crate::bsp::pac::Peripherals;
use crate::core1_sub_tasks::{
    get_existing_device_config_or_config_from_pi_on_initial_handshake, maybe_offload_events,
    offload_flash_storage_and_events,
};
use crate::cptv_encoder::huffman::{HuffmanEntry, HUFFMAN_TABLE};
use crate::cptv_encoder::streaming_cptv::{make_crc_table, CptvStream};
use crate::cptv_encoder::{FRAME_HEIGHT, FRAME_WIDTH};
use crate::device_config::{get_naive_datetime, AudioMode, DeviceConfig};
use crate::event_logger::{EventLogger, LoggerEvent, LoggerEventKind};
use crate::ext_spi_transfers::{ExtSpiTransfers, ExtTransferMessage};
use crate::lepton::{read_telemetry, FFCStatus, Telemetry};
use crate::motion_detector::{track_motion, MotionTracking};
use crate::onboard_flash::{extend_lifetime_generic_mut, OnboardFlash};
use crate::rp2040_flash::{clear_flash_alarm, read_alarm_from_rp2040_flash};
use crate::utils::u8_slice_to_u16;
use crate::FrameBuffer;
use chrono::{Datelike, Duration, NaiveDateTime, Timelike};

use core::cell::RefCell;
use core::ops::Add;
use cortex_m::asm::nop;
use cortex_m::delay::Delay;
use critical_section::Mutex;
use defmt::{error, info, warn, Format};
use fugit::RateExtU32;
use rp2040_hal::dma::DMAExt;
use rp2040_hal::gpio::bank0::{
    Gpio10, Gpio11, Gpio12, Gpio13, Gpio14, Gpio15, Gpio3, Gpio5, Gpio8, Gpio9,
};
use rp2040_hal::gpio::{FunctionNull, FunctionSio, Pin, PullDown, PullNone, SioInput, SioOutput};
use rp2040_hal::pio::PIOExt;
use rp2040_hal::timer::Instant;
use rp2040_hal::{Sio, Timer};

use crate::core0_audio::{get_alarm_dt, schedule_audio_rec, MAX_GAP_MIN};
#[repr(u32)]
#[derive(Format)]
pub enum Core1Task {
    Ready = 0xdb,
    FrameProcessingComplete = 0xee,
    ReceiveFrame = 0xae,
    GotFrame = 0xab,
    StartRecording = 0xbc,
    EndRecording = 0xbe,
    StartFileOffload = 0xfa,
    EndFileOffload = 0xfb,
    ReadyToSleep = 0xef,
    RequestReset = 0xea,
}

impl Into<u32> for Core1Task {
    fn into(self) -> u32 {
        self as u32
    }
}

impl From<u32> for Core1Task {
    fn from(value: u32) -> Self {
        value.into()
    }
}

pub struct Core1Pins {
    pub(crate) pi_ping: Pin<Gpio5, FunctionSio<SioInput>, PullDown>,

    pub(crate) pi_miso: Pin<Gpio15, FunctionNull, PullNone>,
    pub(crate) pi_mosi: Pin<Gpio12, FunctionNull, PullNone>,
    pub(crate) pi_clk: Pin<Gpio14, FunctionNull, PullNone>,
    pub(crate) pi_cs: Pin<Gpio13, FunctionNull, PullNone>,

    pub(crate) fs_cs: Pin<Gpio9, FunctionSio<SioOutput>, PullDown>,
    pub(crate) fs_mosi: Pin<Gpio11, FunctionNull, PullNone>,
    pub(crate) fs_clk: Pin<Gpio10, FunctionNull, PullNone>,
    pub(crate) fs_miso: Pin<Gpio8, FunctionNull, PullNone>,
}
const FRAME_LENGTH: usize = FRAME_WIDTH * 122 * 2;
const WAIT_N_FRAMES_FOR_STABLE: usize = 45;

/// Returns `true` if it did wake the rPI
pub fn wake_raspberry_pi(shared_i2c: &mut SharedI2C, delay: &mut Delay) -> bool {
    match shared_i2c.pi_is_powered_down(delay, false) {
        Ok(true) => {
            if shared_i2c.tell_pi_to_wakeup(delay).is_ok() {
                // TODO: Log here if this was an unexpected wakeup
                warn!("Sent wake signal to raspberry pi");
                // Poll to see when tc2-agent is ready.
                loop {
                    if let Ok(pi_is_awake) =
                        shared_i2c.pi_is_awake_and_tc2_agent_is_ready(delay, true)
                    {
                        if pi_is_awake {
                            break;
                        } else {
                            // Try to wake it again, just in case it was shutdown behind our backs.
                            let _ = shared_i2c.tell_pi_to_wakeup(delay);
                        }
                    }
                    delay.delay_ms(1000);
                }
                true
            } else {
                warn!("Failed to send wake signal to raspberry pi");
                false
            }
        }
        _ => {
            loop {
                if let Ok(pi_is_awake) = shared_i2c.pi_is_awake_and_tc2_agent_is_ready(delay, false)
                {
                    if pi_is_awake {
                        break;
                    } else {
                        // Try to wake it again, just in case it was shutdown behind our back.
                        let _ = shared_i2c.tell_pi_to_wakeup(delay);
                    }
                }
                delay.delay_ms(1000);
            }
            false
        }
    }
}

pub fn advise_raspberry_pi_it_may_shutdown(shared_i2c: &mut SharedI2C, delay: &mut Delay) {
    if shared_i2c.tell_pi_to_shutdown(delay).is_err() {
        error!("Error sending power-down advice to raspberry pi");
    } else {
        info!("Sent power-down advice to raspberry pi");
    }
}

fn is_frame_telemetry_is_valid(
    frame_telemetry: &Telemetry,
    telemetry_revision_stable: &mut ([u8; 2], i8),
) -> bool {
    // Sometimes the header is invalid, but the frame becomes valid and gets sync.
    // Because the telemetry revision is static across frame headers we can detect this
    // case and not send the frame, as it may cause false triggers.
    if telemetry_revision_stable.1 > -1 && telemetry_revision_stable.1 <= 2 {
        if telemetry_revision_stable.0[0] == frame_telemetry.revision[0]
            && telemetry_revision_stable.0[1] == frame_telemetry.revision[1]
        {
            telemetry_revision_stable.1 += 1;
        } else {
            telemetry_revision_stable.1 = -1;
        }
        if telemetry_revision_stable.1 > 2 {
            info!(
                "Got stable telemetry revision (core 1) {:?}",
                frame_telemetry.revision
            );
        }
    }
    if telemetry_revision_stable.1 == -1 {
        // Initialise seen telemetry revision.
        telemetry_revision_stable.0 = [frame_telemetry.revision[0], frame_telemetry.revision[1]];
        telemetry_revision_stable.1 += 1;
    }
    if telemetry_revision_stable.1 < 2 {
        false
    } else if telemetry_revision_stable.1 > 2
        && (telemetry_revision_stable.0[0] != frame_telemetry.revision[0]
            || telemetry_revision_stable.0[1] != frame_telemetry.revision[1])
    {
        // We have a misaligned/invalid frame.
        warn!("Misaligned header (core 1)");
        false
    } else {
        true
    }
}

// NOTE: Important: If we start using dormant states again, the timer will be incorrect
pub struct SyncedDateTime {
    pub date_time_utc: NaiveDateTime,
    pub timer_offset: Instant,
}

impl Default for SyncedDateTime {
    fn default() -> Self {
        SyncedDateTime {
            date_time_utc: NaiveDateTime::default(),
            timer_offset: Instant::from_ticks(0),
        }
    }
}

impl SyncedDateTime {
    pub fn get_timestamp_micros(&self, timer: &rp2040_hal::Timer) -> u64 {
        (self.date_time_utc
            + chrono::Duration::microseconds(
                (timer.get_counter() - self.timer_offset).to_micros() as i64
            ))
        .timestamp_micros() as u64
    }

    pub fn get_adjusted_dt(&self, timer: &rp2040_hal::Timer) -> NaiveDateTime {
        self.date_time_utc
            + chrono::Duration::microseconds(
                (timer.get_counter() - self.timer_offset).to_micros() as i64
            )
    }

    pub fn set(&mut self, date_time: NaiveDateTime, timer: &rp2040_hal::Timer) {
        self.date_time_utc = date_time;
        self.timer_offset = timer.get_counter();
    }

    pub fn new(date_time: NaiveDateTime, timer: &rp2040_hal::Timer) -> SyncedDateTime {
        SyncedDateTime {
            date_time_utc: date_time,
            timer_offset: timer.get_counter(),
        }
    }
}

pub fn core_1_task(
    frame_buffer_local: &'static Mutex<RefCell<Option<&mut FrameBuffer>>>,
    frame_buffer_local_2: &'static Mutex<RefCell<Option<&mut FrameBuffer>>>,
    clock_freq: u32,
    pins: Core1Pins,
    i2c_config: I2CConfig,
    unlocked_pin: Pin<Gpio3, FunctionSio<SioInput>, PullDown>,
    lepton_serial: Option<u32>,
    lepton_firmware_version: Option<((u8, u8, u8), (u8, u8, u8))>,
    woken_by_alarm: bool,
    mut timer: Timer,
) {
    let dev_mode = false;
    info!("=== Core 1 start ===");
    if dev_mode {
        warn!("DEV MODE");
    } else {
        warn!("FIELD MODE");
    }

    let mut synced_date_time = SyncedDateTime::default();

    let mut crc_buf = [0x42u8; 32 + 104];
    let mut payload_buf = [0x42u8; 2066];
    let mut flash_page_buf = [0xffu8; 4 + 2048 + 128];
    let mut flash_page_buf_2 = [0xffu8; 4 + 2048 + 128];
    let crc_buf = unsafe { extend_lifetime_generic_mut(&mut crc_buf) };
    let payload_buf = unsafe { extend_lifetime_generic_mut(&mut payload_buf) };
    let flash_page_buf = unsafe { extend_lifetime_generic_mut(&mut flash_page_buf) };
    let flash_page_buf_2 = unsafe { extend_lifetime_generic_mut(&mut flash_page_buf_2) };
    let mut peripherals = unsafe { Peripherals::steal() };
    let dma_channels = peripherals.DMA.split(&mut peripherals.RESETS);
    let mut peripherals = unsafe { Peripherals::steal() };
    let core = unsafe { pac::CorePeripherals::steal() };
    let mut delay = Delay::new(core.SYST, clock_freq);
    let mut sio = Sio::new(peripherals.SIO);
    let mut shared_i2c = SharedI2C::new(i2c_config, unlocked_pin, &mut delay);

    let (pio0, sm0, _, _, _) = peripherals.PIO0.split(&mut peripherals.RESETS);
    let should_record_to_flash = true;

    let mut pi_spi = ExtSpiTransfers::new(
        pins.pi_mosi,
        pins.pi_cs,
        pins.pi_clk,
        pins.pi_miso,
        pins.pi_ping,
        dma_channels.ch0,
        payload_buf,
        crc_buf,
        pio0,
        sm0,
    );

    let mut spi_peripheral = Some(peripherals.SPI1);
    let mut flash_storage = OnboardFlash::new(
        pins.fs_cs,
        pins.fs_mosi,
        pins.fs_clk,
        pins.fs_miso,
        flash_page_buf,
        flash_page_buf_2,
        dma_channels.ch1,
        dma_channels.ch2,
        should_record_to_flash,
        None,
    );
    {
        flash_storage.take_spi(
            spi_peripheral.take().unwrap(),
            &mut peripherals.RESETS,
            clock_freq.Hz(),
        );
        flash_storage.init();
        if flash_storage.has_files_to_offload() {
            info!("Finished scan, has files to offload");
        }
    }

    let mut event_logger = EventLogger::new(&mut flash_storage);
    if event_logger.has_events_to_offload() {
        info!("There are {} event(s) to offload", event_logger.count());
    }

    loop {
        // NOTE: Keep retrying until we get a datetime from RTC.
        match shared_i2c.get_datetime(&mut delay) {
            Ok(now) => {
                synced_date_time.set(get_naive_datetime(now), &timer);
                break;
            }
            Err(e) => {
                event_logger.log_event(
                    LoggerEvent::new(LoggerEventKind::RtcCommError, 2206224000000000),
                    &mut flash_storage,
                );

                warn!("Failed getting date from RTC, retrying");
                delay.delay_ms(10);
            }
        }
    }
    let startup_date_time_utc: NaiveDateTime = synced_date_time.date_time_utc.clone();

    // This is the raw frame buffer which can be sent to the rPi as is: it has 18 bytes
    // reserved at the beginning for a header, and 2 bytes of padding to make it align to 32bits
    //let mut thread_local_frame_buffer: [u8; FRAME_LENGTH + 20] = [0u8; FRAME_LENGTH + 20];
    let mut thread_local_frame_buffer: Option<&mut FrameBuffer> = None;

    // Create the GZIP crc table once on startup, then reuse, since it's expensive to
    // re-create inline.
    let crc_table = make_crc_table();

    // Copy huffman table into ram for faster access.
    let mut huffman_table = [HuffmanEntry { code: 0, bits: 0 }; 257];
    huffman_table.copy_from_slice(&HUFFMAN_TABLE[..]);

    sio.fifo.write_blocking(Core1Task::Ready.into());
    let radiometry_enabled = sio.fifo.read_blocking();
    info!("Core 1 got radiometry enabled: {}", radiometry_enabled == 2);
    let lepton_version = if radiometry_enabled == 2 { 35 } else { 3 };
    let existing_config = DeviceConfig::load_existing_config_from_flash();

    if let Some(existing_config) = &existing_config {
        info!("Existing config {:#?}", existing_config.config());
    }
    if existing_config.is_none() {
        // We need to wake up the rpi and get a config
        wake_raspberry_pi(&mut shared_i2c, &mut delay);
    }
    let (device_config, device_config_was_updated) =
        get_existing_device_config_or_config_from_pi_on_initial_handshake(
            &mut flash_storage,
            &mut pi_spi,
            &mut peripherals.RESETS,
            &mut peripherals.DMA,
            clock_freq.Hz(),
            radiometry_enabled,
            lepton_serial.unwrap_or(0),
            false,
            &mut timer,
            existing_config,
        );

    if woken_by_alarm {
        event_logger.log_event(
            LoggerEvent::new(
                LoggerEventKind::Rp2040WokenByAlarm,
                synced_date_time.get_timestamp_micros(&timer),
            ),
            &mut flash_storage,
        );
    }
    if device_config_was_updated {
        event_logger.log_event(
            LoggerEvent::new(
                LoggerEventKind::SavedNewConfig,
                synced_date_time.get_timestamp_micros(&timer),
            ),
            &mut flash_storage,
        );
    }

    let device_config = device_config.unwrap_or(DeviceConfig::default());
    if let AudioMode::AudioOnly = device_config.config().audio_mode {
        shared_i2c.disable_alarm(&mut delay);
        info!("Is audio device restarting");
        sio.fifo.write_blocking(Core1Task::RequestReset.into());
        loop {
            // Wait to be reset
            nop();
        }
    }

    if !device_config.use_low_power_mode() {
        wake_raspberry_pi(&mut shared_i2c, &mut delay);
        maybe_offload_events(
            &mut pi_spi,
            &mut peripherals.RESETS,
            &mut peripherals.DMA,
            &mut delay,
            &mut timer,
            &mut event_logger,
            &mut flash_storage,
            clock_freq,
            None,
        );
    }

    // NOTE: We'll only wake the pi if we have files to offload, and it is *outside* the recording
    //  window, or the previous offload happened more than 24 hours ago, or the flash is nearly full.
    //  Otherwise, if the rp2040 happens to restart, we'll pretty much
    // always start the pi up, which we don't want.
    let has_files_to_offload = flash_storage.has_files_to_offload();
    let should_offload = (has_files_to_offload
        && !device_config.time_is_in_recording_window(&synced_date_time.date_time_utc, &None))
        || flash_storage.is_too_full_to_start_new_recordings();
    let should_offload = if !should_offload {
        let previous_offload_time = event_logger
            .latest_event_of_kind(LoggerEventKind::OffloadedRecording, &mut flash_storage)
            .map(|event| event.timestamp());
        let duration_since_prev_offload: Duration =
            if let Some(previous_offload_time) = previous_offload_time {
                if let Some(timestamp) = previous_offload_time {
                    synced_date_time.date_time_utc.clone() - timestamp
                } else {
                    Duration::minutes(0)
                }
            } else {
                Duration::minutes(0)
            };
        has_files_to_offload && duration_since_prev_offload > Duration::hours(24)
    } else {
        should_offload
    };

    let is_cptv = flash_storage.has_cptv_files(false);
    info!(
        "Has cptv files? {} has files? {}",
        is_cptv,
        flash_storage.has_files_to_offload()
    );
    let did_offload_files = if should_offload {
        offload_flash_storage_and_events(
            &mut flash_storage,
            &mut pi_spi,
            &mut peripherals.RESETS,
            &mut peripherals.DMA,
            clock_freq,
            &mut shared_i2c,
            &mut delay,
            &mut timer,
            &mut event_logger,
            &synced_date_time,
            None,
        )
    } else {
        false
    };

    let record_audio: bool;
    let mut audio_pending: bool = false;
    let mut next_audio_alarm: Option<NaiveDateTime> = None;
    match device_config.config().audio_mode {
        AudioMode::AudioAndThermal => {
            let alarm_time = read_alarm_from_rp2040_flash();
            record_audio = true;

            let scheduled: bool =
                alarm_time[0] != u8::MAX && alarm_time[1] != u8::MAX && alarm_time[2] != u8::MAX;
            let mut schedule_alarm = true;
            if scheduled {
                info!("Alarm scheduled");
                match get_alarm_dt(
                    synced_date_time.get_adjusted_dt(&timer),
                    alarm_time[0],
                    alarm_time[1],
                    alarm_time[2],
                ) {
                    Ok(alarm_dt) => {
                        let synced = synced_date_time.get_adjusted_dt(&timer);
                        let until_alarm =
                            (alarm_dt - synced_date_time.get_adjusted_dt(&timer)).num_minutes();
                        if until_alarm <= MAX_GAP_MIN as i64 {
                            info!(
                                "Alarm already scheduled for {} {}:{}",
                                alarm_time[0], alarm_time[1], alarm_time[1]
                            );
                        } else {
                            info!("Alarm is missed");
                            schedule_alarm = true;
                        }
                    }
                    _ => {}
                }
            }
            if schedule_alarm {
                if let Ok(next_alarm) = schedule_audio_rec(
                    &mut delay,
                    &synced_date_time,
                    &mut shared_i2c,
                    &mut flash_storage,
                    &mut timer,
                    &mut event_logger,
                    &device_config,
                ) {
                    next_audio_alarm = Some(next_alarm);
                    info!("Setting a pending audio alarm");
                } else {
                    error!("Couldn't schedule alarm");
                }
            }

            //schedule an alarm if one in the future is not set
        }
        _ => {
            clear_flash_alarm();
            record_audio = false
        }
    }

    // Unset the is_recording flag on attiny on startup
    let _ = shared_i2c
        .set_recording_flag(&mut delay, false)
        .map_err(|e| error!("Error setting recording flag on attiny: {}", e));
    warn!("Core 1 is ready to receive frames");
    sio.fifo.write_blocking(Core1Task::Ready.into());

    let mut cptv_stream: Option<CptvStream> = None;
    let mut prev_frame: [u16; (FRAME_WIDTH * FRAME_HEIGHT) + 1] =
        [0u16; (FRAME_WIDTH * FRAME_HEIGHT) + 1];

    let mut prev_frame_2: [u16; (FRAME_WIDTH * FRAME_HEIGHT) + 1] =
        [0u16; (FRAME_WIDTH * FRAME_HEIGHT) + 1];

    let mut frames_written = 0;
    let mut frames_seen = 0usize;
    let mut prev_frame_telemetry: Option<Telemetry> = None;
    let mut stable_telemetry_tracker = ([0u8, 0u8], -1);

    let mut is_daytime = device_config.time_is_in_daylight(&synced_date_time.date_time_utc);

    info!(
        "Current time is in recording window? {}",
        device_config.time_is_in_recording_window(&synced_date_time.date_time_utc, &None)
    );

    let mut motion_detection: Option<MotionTracking> = None;
    let mut current_recording_window = None;
    let mut logged_frame_transfer = false;
    let mut logged_told_rpi_to_sleep = false;
    let mut logged_pi_powered_down = false;
    let mut logged_flash_storage_nearly_full = false;
    // NOTE: If there are already recordings on the flash memory,
    //  assume we've already made the startup status recording during this recording window.
    //if has files
    let mut made_startup_status_recording =
        (is_cptv && has_files_to_offload) || (is_cptv && did_offload_files);

    let mut made_shutdown_status_recording = false;
    let mut making_status_recording = false;
    // Enable raw frame transfers to pi – if not already enabled.
    pi_spi.enable_pio_spi();
    info!(
        "Entering frame loop made start up? {}",
        made_startup_status_recording
    );
    loop {
        let input = sio.fifo.read_blocking();
        crate::assert_eq!(
            input,
            Core1Task::ReceiveFrame.into(),
            "Got unknown fifo input to core1 task loop {}",
            input
        );

        let start = timer.get_counter();
        // Get the currently selected buffer to transfer/write to disk.
        let selected_frame_buffer = sio.fifo.read_blocking();
        critical_section::with(|cs| {
            // Now we just swap the buffers?
            let buffer = if selected_frame_buffer == 0 {
                frame_buffer_local
            } else {
                frame_buffer_local_2
            };
            thread_local_frame_buffer = buffer.borrow_ref_mut(cs).take();
        });
        let frame_swap_time = timer.get_counter();

        let (frame_telemetry, frame_header_is_valid) = {
            let frame_buffer = &mut thread_local_frame_buffer
                .as_mut()
                .unwrap()
                .frame_data_as_u8_slice_mut();
            // Read the telemetry:
            let frame_telemetry = read_telemetry(&frame_buffer);
            // Sometimes we get an invalid frame header on this thread; we detect and ignore these frames.
            let frame_header_is_valid =
                is_frame_telemetry_is_valid(&frame_telemetry, &mut stable_telemetry_tracker);
            (frame_telemetry, frame_header_is_valid)
        };

        let frame_transfer_start = timer.get_counter();
        // Transfer RAW frame to pi if it is available.
        let transfer = if frame_header_is_valid {
            pi_spi.begin_message(
                ExtTransferMessage::CameraRawFrameTransfer,
                &mut thread_local_frame_buffer
                    .as_mut()
                    .unwrap()
                    .as_u8_slice_mut(),
                0,
                cptv_stream.is_some(),
                &mut peripherals.DMA,
                &mut timer,
            )
        } else {
            None
        };
        if !logged_frame_transfer && frame_header_is_valid {
            if transfer.is_some() {
                event_logger.log_event(
                    LoggerEvent::new(
                        LoggerEventKind::StartedSendingFramesToRpi,
                        synced_date_time.get_timestamp_micros(&timer),
                    ),
                    &mut flash_storage,
                );
            } else {
                event_logger.log_event(
                    LoggerEvent::new(
                        LoggerEventKind::StartedGettingFrames,
                        synced_date_time.get_timestamp_micros(&timer),
                    ),
                    &mut flash_storage,
                );
            }
            logged_frame_transfer = true;
        }

        let frame_buffer = &mut thread_local_frame_buffer
            .as_mut()
            .unwrap()
            .frame_data_as_u8_slice_mut();

        let frame_num = frame_telemetry.frame_num;
        let too_close_to_ffc_event = frame_telemetry.msec_since_last_ffc < 10000
            || frame_telemetry.ffc_status == FFCStatus::Imminent
            || frame_telemetry.ffc_status == FFCStatus::InProgress;
        let mut ended_recording = false;
        let mut should_start_new_recording = false;
        if too_close_to_ffc_event && motion_detection.is_some() {
            warn!("Resetting motion detection due to FFC event");
            frames_seen = 0;
            motion_detection = None;
        }

        // NOTE: In low power mode, don't try to start recordings/motion detection until frames have stabilised.
        if !too_close_to_ffc_event
            && frames_seen > WAIT_N_FRAMES_FOR_STABLE
            && device_config.use_low_power_mode()
            && frame_header_is_valid
        {
            let current_raw_frame =
                unsafe { &u8_slice_to_u16(&frame_buffer[640..])[0..FRAME_WIDTH * FRAME_HEIGHT] }; // Telemetry skipped

            let this_frame_motion_detection = track_motion(
                &current_raw_frame,
                &prev_frame[0..FRAME_WIDTH * FRAME_HEIGHT],
                &motion_detection,
                is_daytime,
                &device_config.motion_detection_mask,
            );
            let max_length_in_frames = if dev_mode { 60 * 9 } else { 60 * 10 * 9 };
            let status_recording_length_in_frames = 18;
            let motion_detection_triggered_this_frame =
                this_frame_motion_detection.got_new_trigger();
            should_start_new_recording = !flash_storage.is_too_full_to_start_new_recordings()
                && (motion_detection_triggered_this_frame || !made_startup_status_recording)
                && cptv_stream.is_none(); // wait until lepton stabilises before recording

            if made_startup_status_recording
                && !made_shutdown_status_recording
                && !motion_detection_triggered_this_frame
                && cptv_stream.is_none()
            {
                if dev_mode {
                    if synced_date_time.date_time_utc + Duration::minutes(1)
                        > startup_date_time_utc + Duration::minutes(4)
                    {
                        warn!("Make shutdown status recording");
                        should_start_new_recording = true;
                        made_shutdown_status_recording = true;
                        making_status_recording = true;
                    }
                } else {
                    if let Some((_, window_end)) = &current_recording_window {
                        if synced_date_time.date_time_utc + Duration::minutes(1) > *window_end {
                            warn!("Make shutdown status recording");
                            should_start_new_recording = true;
                            made_shutdown_status_recording = true;
                            making_status_recording = true;
                        }
                    }
                }
            }

            // TODO: Do we want to have a max recording length timeout, or just pause recording if a subject stays in the frame
            //  but doesn't move for a while?  Maybe if a subject is stationary for 1 minute, we pause, and only resume
            //  recording if there is new movement, or it moves again?  If the night ends in this way, we end the recording then.
            //  In continuous recording mode we'd have a really long timeout perhaps?  Needs more thought.
            //  Also consider the case where we have a mask region to ignore or pay attention to.
            let should_end_current_recording = cptv_stream.is_some()
                && ((this_frame_motion_detection.triggering_ended()
                    || frames_written >= max_length_in_frames
                    || flash_storage.is_nearly_full())
                    || (making_status_recording
                        && (frames_written >= status_recording_length_in_frames
                            || flash_storage.is_nearly_full())));

            motion_detection = Some(this_frame_motion_detection);

            if should_start_new_recording {
                // Begin CPTV file

                // NOTE: Rather than trying to get the RTC time right as we're trying to start a CPTV file,
                //  we just get it periodically, and then each frame add to it, then re-sync it
                // (when we do our once a minute checks) when we're *not* trying to start a recording.
                let is_inside_recording_window = if !dev_mode {
                    device_config.time_is_in_recording_window(
                        &synced_date_time.get_adjusted_dt(&timer),
                        &current_recording_window,
                    )
                } else {
                    // Recording window is 5 minutes from startup time in dev mode.
                    synced_date_time.date_time_utc
                        < startup_date_time_utc + chrono::Duration::minutes(5)
                };

                if is_inside_recording_window {
                    if current_recording_window.is_none() {
                        current_recording_window = Some(
                            device_config
                                .next_or_current_recording_window(&synced_date_time.date_time_utc),
                        );
                    }

                    // Should we make a 2-second status recording at the beginning or end of the window?
                    if !made_startup_status_recording && !motion_detection_triggered_this_frame {
                        warn!("Make startup status recording");
                        made_startup_status_recording = true;
                        making_status_recording = true;
                    } else {
                        // We're making a shutdown recording.
                    }

                    warn!("Setting recording flag on attiny");
                    // TODO: Do we actually want to do this?  It's really there so the RPi/Attiny doesn't shut us down while
                    //  we're writing to the flash.  Needs implementation on Attiny side.  But actually, nobody but the rp2040 should
                    //  be shutting down the rp2040, so maybe we *don't* need this?  Still nice to have for UI concerns (show recording indicator)
                    let _ = shared_i2c
                        .set_recording_flag(&mut delay, true)
                        .map_err(|e| error!("Error setting recording flag on attiny: {}", e));
                    warn!(
                        "Making a status recording? {}, Triggered motion? {}",
                        making_status_recording, motion_detection_triggered_this_frame
                    );
                    error!("Starting new recording, {:?}", &frame_telemetry);
                    // TODO: Pass in various cptv header info bits.
                    let mut cptv_streamer = CptvStream::new(
                        synced_date_time.get_timestamp_micros(&timer), // Microseconds
                        lepton_version,
                        lepton_serial.clone(),
                        lepton_firmware_version.clone(),
                        &device_config,
                        &mut flash_storage,
                        &huffman_table,
                        &crc_table,
                        making_status_recording,
                    );
                    cptv_streamer.init_gzip_stream(&mut flash_storage, false);

                    prev_frame_2.copy_from_slice(&prev_frame);
                    // Prev frame needs to be zeroed out at the start.
                    prev_frame.fill(0);
                    // NOTE: Write the initial frame before the trigger.
                    cptv_streamer.push_frame(
                        &prev_frame_2,
                        &mut prev_frame, // This should be zeroed out before starting a new clip.
                        &prev_frame_telemetry.as_ref().unwrap(),
                        &mut flash_storage,
                    );
                    prev_frame.copy_from_slice(&prev_frame_2);
                    frames_written += 1;

                    event_logger.log_event(
                        LoggerEvent::new(
                            LoggerEventKind::StartedRecording,
                            synced_date_time.get_timestamp_micros(&timer),
                        ),
                        &mut flash_storage,
                    );

                    cptv_stream = Some(cptv_streamer);
                } else {
                    info!("Would start recording, but outside recording window");
                }
            }

            if !should_end_current_recording {
                if let Some(cptv_stream) = &mut cptv_stream {
                    if let Some(prev_telemetry) = &prev_frame_telemetry {
                        if frame_telemetry.frame_num == prev_telemetry.frame_num {
                            warn!("Duplicate frame {}", frame_telemetry.frame_num);
                        }
                        if frame_telemetry.msec_on == prev_telemetry.msec_on {
                            warn!(
                                "Duplicate frame {} (same time {})",
                                frame_telemetry.frame_num, frame_telemetry.msec_on
                            );
                        }
                    }
                    cptv_stream.push_frame(
                        current_raw_frame,
                        &mut prev_frame,
                        &frame_telemetry,
                        &mut flash_storage,
                    );
                    frames_written += 1;
                }
            } else {
                // Finalise on a different frame period to writing out the prev/last frame,
                // to give more breathing room.
                if let Some(cptv_stream) = &mut cptv_stream {
                    error!("Ending current recording");
                    let cptv_end_block_index = flash_storage.last_used_block_index.unwrap();
                    let cptv_start_block_index = cptv_stream.starting_block_index as isize;
                    cptv_stream.finalise(&mut flash_storage);

                    ended_recording = true;
                    let _ = shared_i2c
                        .set_recording_flag(&mut delay, false)
                        .map_err(|e| error!("Error clearing recording flag on attiny: {}", e));

                    event_logger.log_event(
                        LoggerEvent::new(
                            LoggerEventKind::EndedRecording,
                            synced_date_time.get_timestamp_micros(&timer),
                        ),
                        &mut flash_storage,
                    );
                    if !making_status_recording
                        && motion_detection.as_ref().unwrap().was_false_positive()
                    // && cptv_stream.num_frames <= 100
                    {
                        info!("Discarding as a false-positive");
                        cptv_stream.discard(
                            &mut flash_storage,
                            cptv_start_block_index,
                            cptv_end_block_index,
                        );
                        // event_logger.log_event(
                        //     LoggerEvent::new(
                        //         LoggerEventKind::WouldDiscardAsFalsePositive,
                        //         synced_date_time.get_timestamp_micros(&timer),
                        //     ),
                        //     &mut flash_storage,
                        // );
                    }
                    if making_status_recording {
                        making_status_recording = false;
                    }
                }
                cptv_stream = None;
                frames_written = 0;
                motion_detection = None;
            }

            prev_frame[0..FRAME_WIDTH * FRAME_HEIGHT].copy_from_slice(current_raw_frame);
        }

        if let Some((transfer, transfer_end_address, transfer_start_address)) = transfer {
            let did_abort_transfer = pi_spi.end_message(
                &mut peripherals.DMA,
                transfer_end_address,
                transfer_start_address,
                transfer,
            );
            if did_abort_transfer {
                warn!(
                    "Transfer aborted for frame #{}, pi must be asleep?",
                    frame_num
                );
            }
        }
        let frame_transfer_end = timer.get_counter();

        critical_section::with(|cs| {
            // Now we just swap the buffers?
            let buffer = if selected_frame_buffer == 0 {
                frame_buffer_local
            } else {
                frame_buffer_local_2
            };
            *buffer.borrow_ref_mut(cs) = thread_local_frame_buffer.take();
        });

        let swap_buffer = timer.get_counter();
        if should_start_new_recording && cptv_stream.is_some() {
            info!("Send start recording message to core0");
            sio.fifo.write(Core1Task::StartRecording.into());
        }
        if ended_recording && cptv_stream.is_none() {
            info!("Send end recording message to core0");
            sio.fifo.write(Core1Task::EndRecording.into());
        }

        if frames_seen % (10 * 9) == 0 && frame_header_is_valid {
            info!("Got frame #{}", frame_num);
        }

        let one_min_check_start = timer.get_counter();
        let expected_rtc_sync_time_us = 3500;
        if (frames_seen > 1 && frames_seen % (60 * 9) == 0) && cptv_stream.is_none() {
            let sync_rtc_start = timer.get_counter();
            // NOTE: We only advise the RPi that it can shut down if we're not currently recording –
            //  since the change in frame times can affect our frame sync.  It's fine to call this repeatedly,
            //  the RPi will shut down when it wants to.

            if device_config.use_low_power_mode() {
                // Once per minute, if we're not currently recording, tell the RPi it can shut down, as it's not
                // needed in low-power mode unless it's offloading/uploading CPTV data.
                advise_raspberry_pi_it_may_shutdown(&mut shared_i2c, &mut delay);
                if !logged_told_rpi_to_sleep {
                    event_logger.log_event(
                        LoggerEvent::new(
                            LoggerEventKind::ToldRpiToSleep,
                            synced_date_time.get_timestamp_micros(&timer),
                        ),
                        &mut flash_storage,
                    );
                    logged_told_rpi_to_sleep = true;
                }
                info!(
                    "Advise pi to shutdown took {}µs",
                    (timer.get_counter() - sync_rtc_start).to_micros()
                );
            }
            let sync_rtc_start_real = timer.get_counter();

            let new_synced_date_time = match shared_i2c.get_datetime(&mut delay) {
                Ok(now) => SyncedDateTime::new(get_naive_datetime(now), &timer),
                Err(e) => {
                    event_logger.log_event(
                        LoggerEvent::new(
                            LoggerEventKind::RtcCommError,
                            synced_date_time.get_timestamp_micros(&timer),
                        ),
                        &mut flash_storage,
                    );
                    error!("Unable to get DateTime from RTC: {}", e);
                    SyncedDateTime::default()
                }
            };

            let prev_dt = synced_date_time.get_adjusted_dt(&timer);
            let diff = prev_dt - new_synced_date_time.date_time_utc;

            if diff > Duration::minutes(30) {
                error!(
                    "Got new dt of {}/{}/{} {}:{}  which differs lots from old {}/{}/{} {}:{} ",
                    new_synced_date_time.date_time_utc.year(),
                    new_synced_date_time.date_time_utc.day(),
                    new_synced_date_time.date_time_utc.month(),
                    new_synced_date_time.date_time_utc.hour(),
                    new_synced_date_time.date_time_utc.minute(),
                    prev_dt.year(),
                    prev_dt.day(),
                    prev_dt.month(),
                    prev_dt.hour(),
                    prev_dt.minute()
                );
                event_logger.log_event(
                    LoggerEvent::new(
                        LoggerEventKind::RTCTime(
                            new_synced_date_time.date_time_utc.timestamp_micros() as u64,
                        ),
                        synced_date_time.get_timestamp_micros(&timer),
                    ),
                    &mut flash_storage,
                );
            } else {
                synced_date_time = new_synced_date_time;
            }
            info!(
                "RTC Sync time took {}µs",
                (timer.get_counter() - sync_rtc_start_real).to_micros()
            );

            // NOTE: In continuous recording mode, the device will only shut down briefly when the flash storage
            // is nearly full, and it needs to offload files.  Or, in the case of non-low-power-mode, it will
            // never shut down.
            is_daytime =
                device_config.time_is_in_daylight(&synced_date_time.get_adjusted_dt(&timer));
            let is_outside_recording_window = if !dev_mode {
                !device_config
                    .time_is_in_recording_window(&synced_date_time.get_adjusted_dt(&timer), &None)
            } else {
                // !device_config.time_is_in_recording_window(&synced_date_time.date_time_utc, &None)

                let is_inside_recording_window =
                    synced_date_time.date_time_utc < startup_date_time_utc + Duration::minutes(5);
                !is_inside_recording_window
            };

            let flash_storage_nearly_full = flash_storage.is_too_full_to_start_new_recordings();
            if flash_storage_nearly_full && !logged_flash_storage_nearly_full {
                event_logger.log_event(
                    LoggerEvent::new(
                        LoggerEventKind::FlashStorageNearlyFull,
                        synced_date_time.get_timestamp_micros(&timer),
                    ),
                    &mut flash_storage,
                );
                logged_flash_storage_nearly_full = true;
            }
            if is_outside_recording_window || flash_storage_nearly_full {
                if flash_storage_nearly_full
                    || (is_outside_recording_window && flash_storage.has_files_to_offload())
                {
                    warn!("Recording window ended with files to offload, request restart");
                    // If flash storage is nearly full, or we're now outside the recording window,
                    // Trigger a restart now via the watchdog timer, so that flash storage will
                    // be offloaded during the startup sequence.

                    sio.fifo.write(Core1Task::RequestReset.into());
                    loop {
                        // Wait to be reset
                        nop();
                    }
                }

                if !device_config.use_low_power_mode() {
                    // Tell rPi it is outside its recording window in *non*-low-power mode, and can go to sleep.
                    advise_raspberry_pi_it_may_shutdown(&mut shared_i2c, &mut delay);
                    if !logged_told_rpi_to_sleep {
                        event_logger.log_event(
                            LoggerEvent::new(
                                LoggerEventKind::ToldRpiToSleep,
                                synced_date_time.get_timestamp_micros(&timer),
                            ),
                            &mut flash_storage,
                        );
                        logged_told_rpi_to_sleep = true;
                    }
                }
                match device_config.config().audio_mode {
                    AudioMode::AudioAndThermal | AudioMode::AudioOrThermal => {
                        //just reboot and it will go into audio branch
                        info!("Reset as thermal finished and time for audio");
                        sio.fifo.write(Core1Task::RequestReset.into());

                        loop {
                            nop();
                        }
                    }
                    _ => (),
                }
                let check_power_down_state_start = timer.get_counter();
                if let Ok(pi_is_powered_down) = shared_i2c.pi_is_powered_down(&mut delay, true) {
                    if pi_is_powered_down {
                        if !logged_pi_powered_down {
                            info!("Pi is now powered down: {}", pi_is_powered_down);
                            event_logger.log_event(
                                LoggerEvent::new(
                                    LoggerEventKind::GotRpiPoweredDown,
                                    synced_date_time.get_timestamp_micros(&timer),
                                ),
                                &mut flash_storage,
                            );
                            logged_pi_powered_down = true;
                        }

                        // NOTE: Calculate the start of the next recording window, set the RTC wake-up alarm,
                        //  and ask for the rp2040 to be put to sleep.
                        let next_recording_window_start = if !dev_mode {
                            device_config
                                .next_recording_window_start(&synced_date_time.date_time_utc)
                        } else {
                            // In dev mode, we always set the restart alarm for 2 minutes time.
                            synced_date_time.date_time_utc + chrono::Duration::minutes(2)
                        };
                        let enabled_alarm = shared_i2c.enable_alarm(&mut delay);
                        if enabled_alarm.is_err() {
                            error!("Failed enabling alarm");
                            event_logger.log_event(
                                LoggerEvent::new(
                                    LoggerEventKind::RtcCommError,
                                    synced_date_time.get_timestamp_micros(&timer),
                                ),
                                &mut flash_storage,
                            );
                        }
                        if let Ok(_) =
                            shared_i2c.set_wakeup_alarm(&next_recording_window_start, &mut delay)
                        {
                            let alarm_enabled = shared_i2c
                                .alarm_interrupt_enabled(&mut delay)
                                .unwrap_or(false);
                            info!("Wake up alarm interrupt enabled {}", alarm_enabled);
                            if alarm_enabled {
                                event_logger.log_event(
                                    LoggerEvent::new(
                                        LoggerEventKind::SetAlarm(
                                            next_recording_window_start.timestamp_micros() as u64,
                                        ),
                                        synced_date_time.get_timestamp_micros(&timer),
                                    ),
                                    &mut flash_storage,
                                );

                                info!("Tell core0 to get ready to sleep");
                                // Tell core0 we're exiting the recording loop, and it should
                                // down the lepton module, and wait for reply.
                                sio.fifo.write(Core1Task::ReadyToSleep.into());
                                loop {
                                    if let Some(result) = sio.fifo.read() {
                                        if result == 255 {
                                            break;
                                        }
                                    }
                                }
                                info!("Ask Attiny to power down rp2040");
                                event_logger.log_event(
                                    LoggerEvent::new(
                                        LoggerEventKind::Rp2040Sleep,
                                        synced_date_time.get_timestamp_micros(&timer),
                                    ),
                                    &mut flash_storage,
                                );
                                if let Ok(_) =
                                    shared_i2c.tell_attiny_to_power_down_rp2040(&mut delay)
                                {
                                    info!("Sleeping");
                                } else {
                                    error!("Failed sending sleep request to attiny");
                                    event_logger.log_event(
                                        LoggerEvent::new(
                                            LoggerEventKind::AttinyCommError,
                                            synced_date_time.get_timestamp_micros(&timer),
                                        ),
                                        &mut flash_storage,
                                    );
                                }
                            } else {
                                error!("Alarm was not properly enabled");
                                event_logger.log_event(
                                    LoggerEvent::new(
                                        LoggerEventKind::RtcCommError,
                                        synced_date_time.get_timestamp_micros(&timer),
                                    ),
                                    &mut flash_storage,
                                );
                            }
                            // Now we can put ourselves to sleep.
                        } else {
                            error!("Failed setting wake alarm, can't go to sleep");
                            event_logger.log_event(
                                LoggerEvent::new(
                                    LoggerEventKind::RtcCommError,
                                    synced_date_time.get_timestamp_micros(&timer),
                                ),
                                &mut flash_storage,
                            );
                        }
                    } else {
                        warn!("Pi is still awake, so rp2040 must stay awake");
                    }
                } else {
                    warn!("Failed to get Pi powered down state from Attiny");
                }
                warn!(
                    "Check pi power down state took {}",
                    (timer.get_counter() - check_power_down_state_start).to_micros()
                );
            } else if !is_outside_recording_window && !device_config.use_low_power_mode() {
                wake_raspberry_pi(&mut shared_i2c, &mut delay);
            }

            // Make sure timing is as close as possible to the non-sync case
            let sync_rtc_end = timer.get_counter();
            let sync_time = (sync_rtc_end - sync_rtc_start).to_micros() as i32;
            let additional_wait = (expected_rtc_sync_time_us - sync_time).min(0);
            if additional_wait > 0 {
                warn!(
                    "Additional wait after RTC sync {}µs, total sync time {}",
                    additional_wait, sync_time
                );
                delay.delay_us(additional_wait as u32);
            } else {
                warn!("I2C messages took {}µs", sync_time)
            }
        } else {
            // Increment the datetime n frame's worth.
            // NOTE: We only get the actual date from the RTC every minutes' worth of frames, so that we
            // don't have too many stalls trying to communicate via I2C with the RTC.

            let mut incremented_datetime = synced_date_time.date_time_utc.clone();

            let frames_elapsed = if frame_header_is_valid {
                get_frames_elapsed(&frame_telemetry, &prev_frame_telemetry)
            } else {
                1
            };
<<<<<<< HEAD
=======

>>>>>>> 9a82d645
            if frames_elapsed > 100 {
                warn!("Got {} elapsed frames, ignoring", frames_elapsed);
            } else {
                incremented_datetime += Duration::milliseconds(115 * frames_elapsed as i64);
                if incremented_datetime > synced_date_time.date_time_utc {
                    synced_date_time.set(incremented_datetime, &timer);
                }
            }

            // Spend the same time as we would otherwise use querying the RTC to keep frame-times
            //  about the same
            delay.delay_us(expected_rtc_sync_time_us as u32);
        }
        let one_min_check_end = timer.get_counter();
        if frame_header_is_valid {
            prev_frame_telemetry = Some(frame_telemetry);
        }
        frames_seen += 1;
        // info!(
        //     "Loop took {}µs, 1min check {}µs, frame transfer {}µs",
        //     (timer.get_counter() - start).to_micros(),
        //     (one_min_check_end - one_min_check_start).to_micros(),
        //     (frame_transfer_end - frame_transfer_start).to_micros()
        // );
        if record_audio
            && !audio_pending
            && synced_date_time.get_adjusted_dt(&timer) > next_audio_alarm.unwrap()
        {
            //Should we be checking alarm triggered? or just us ethis and clear alarm
            audio_pending = true;
            let cur_time = synced_date_time.get_adjusted_dt(&timer);

            info!(
                "Audio recording is pending because time {}:{} from {}:{} and timer {:?} startup {:?} is after {}:{} ",
                cur_time.hour(),
                cur_time.minute(),
                synced_date_time.date_time_utc.hour(),
                synced_date_time.date_time_utc.minute(),
                timer.get_counter().ticks(),
                synced_date_time.timer_offset.ticks(),
                next_audio_alarm.unwrap().hour(),
                next_audio_alarm.unwrap().minute()
            )
        }
        if record_audio && audio_pending {
            //hanldes case where thermal recorder is doing recording
            if let Ok(is_recording) = shared_i2c.get_is_recording(&mut delay) {
                if !is_recording {
                    info!("Taking audio recording");
                    delay.delay_ms(2000);
                    //make audio rec now
                    let _ = shared_i2c.tc2_agent_take_audio_rec(&mut delay);
                    sio.fifo.write(Core1Task::RequestReset.into());
                    loop {
                        // Wait to be reset
                        nop();
                    }
                }
            }
        }
        sio.fifo.write(Core1Task::FrameProcessingComplete.into());
    }
}

fn current_time(synced_time: &NaiveDateTime, offset: Duration) -> NaiveDateTime {
    synced_time.add(offset)
}

fn get_frames_elapsed(
    frame_telemetry: &Telemetry,
    prev_frame_telemetry: &Option<Telemetry>,
) -> i32 {
    if let Some(prev_telemetry) = prev_frame_telemetry {
        if frame_telemetry.frame_num != prev_telemetry.frame_num + 1 {
            let frames_elapsed = frame_telemetry.frame_num as i32 - prev_telemetry.frame_num as i32;
            if frames_elapsed > 1 {
                warn!(
                    "Lost {} frame(s), got {}, prev was {}",
                    frames_elapsed - 1,
                    frame_telemetry.frame_num,
                    prev_telemetry.frame_num
                );
            }
            frames_elapsed
        } else {
            1
        }
    } else {
        1
    }
}<|MERGE_RESOLUTION|>--- conflicted
+++ resolved
@@ -1215,10 +1215,6 @@
             } else {
                 1
             };
-<<<<<<< HEAD
-=======
-
->>>>>>> 9a82d645
             if frames_elapsed > 100 {
                 warn!("Got {} elapsed frames, ignoring", frames_elapsed);
             } else {
