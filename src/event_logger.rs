// TODO: Essentially we want to log an error code and a timestamp for each error/event to flash storage.
//  There would be a maximum number of errors we can store before we run out of memory.  Timestamp can
//  be in 32bit seconds past a given epoch (let's say Jan 1 2023).  Is a 1 second granularity enough?
use crate::{onboard_flash::OnboardFlash, rp2040_flash::FLASH_END};
use byteorder::{ByteOrder, LittleEndian};
use chrono::NaiveDateTime;
use core::ops::Range;
use defmt::{error, info, warn, Format};

#[derive(Format, Copy, Clone)]
pub enum LoggerEventKind {
    Rp2040Sleep,
    OffloadedRecording,
    SavedNewConfig,
    StartedSendingFramesToRpi,
    StartedRecording,
    EndedRecording,
    ToldRpiToSleep,
    GotRpiPoweredDown,
    GotRpiPoweredOn,
    ToldRpiToWake(u64),
    LostSync,
    SetAlarm(u64), // Also has a time that the alarm is set for as additional data?  Events can be bigger
    GotPowerOnTimeout,
    WouldDiscardAsFalsePositive,
    StartedGettingFrames,
    FlashStorageNearlyFull,
    Rp2040WokenByAlarm,
    RtcCommError,
    AttinyCommError,
    Rp2040MissedAudioAlarm(u64),
    AudioRecordingFailed,
<<<<<<< HEAD
    RTCTime(u64),
    StartedAudioRecording,
    ThermalMode,
    AudioMode,
    RecordingNotFinished,
    FileOffloadFailed,
    LogOffloadFailed,
    OffloadedLogs,
    CorruptFile,
=======
    ErasePartialOrCorruptRecording,
>>>>>>> d12bfc26
}

impl Into<u16> for LoggerEventKind {
    fn into(self) -> u16 {
        use LoggerEventKind::*;
        match self {
            Rp2040Sleep => 1,
            OffloadedRecording => 2,
            SavedNewConfig => 3,
            StartedSendingFramesToRpi => 4,
            StartedRecording => 5,
            EndedRecording => 6,
            ToldRpiToSleep => 7,
            GotRpiPoweredDown => 8,
            GotRpiPoweredOn => 9,
            ToldRpiToWake(_) => 10,
            LostSync => 11,
            SetAlarm(_) => 12,
            GotPowerOnTimeout => 13,
            WouldDiscardAsFalsePositive => 14,
            StartedGettingFrames => 15,
            FlashStorageNearlyFull => 16,
            Rp2040WokenByAlarm => 17,
            RtcCommError => 18,
            AttinyCommError => 19,
            Rp2040MissedAudioAlarm(_) => 20,
            AudioRecordingFailed => 21,
<<<<<<< HEAD
            RTCTime(_) => 22,
            StartedAudioRecording => 23,
            ThermalMode => 24,
            AudioMode => 25,
            RecordingNotFinished => 26,
            FileOffloadFailed => 27,
            OffloadedLogs => 28,
            LogOffloadFailed => 29,
            CorruptFile => 30,
=======
            ErasePartialOrCorruptRecording => 22,
>>>>>>> d12bfc26
        }
    }
}

impl TryFrom<u16> for LoggerEventKind {
    type Error = ();

    fn try_from(value: u16) -> Result<Self, Self::Error> {
        use LoggerEventKind::*;
        match value {
            1 => Ok(Rp2040Sleep),
            2 => Ok(OffloadedRecording),
            3 => Ok(SavedNewConfig),
            4 => Ok(StartedSendingFramesToRpi),
            5 => Ok(StartedRecording),
            6 => Ok(EndedRecording),
            7 => Ok(ToldRpiToSleep),
            8 => Ok(GotRpiPoweredDown),
            9 => Ok(GotRpiPoweredOn),
            10 => Ok(ToldRpiToWake(0)),
            11 => Ok(LostSync),
            12 => Ok(SetAlarm(0)),
            13 => Ok(GotPowerOnTimeout),
            14 => Ok(WouldDiscardAsFalsePositive),
            15 => Ok(StartedGettingFrames),
            16 => Ok(FlashStorageNearlyFull),
            17 => Ok(Rp2040WokenByAlarm),
            18 => Ok(RtcCommError),
            19 => Ok(AttinyCommError),
            20 => Ok(Rp2040MissedAudioAlarm(0)),
            21 => Ok(AudioRecordingFailed),
<<<<<<< HEAD
            22 => Ok(RTCTime(0)),
            23 => Ok(StartedAudioRecording),
            24 => Ok(ThermalMode),
            25 => Ok(AudioMode),
            26 => Ok(RecordingNotFinished),
            27 => Ok(FileOffloadFailed),
            28 => Ok(OffloadedLogs),
            29 => Ok(LogOffloadFailed),
            30 => Ok(CorruptFile),
=======
            22 => Ok(ErasePartialOrCorruptRecording),
>>>>>>> d12bfc26
            _ => Err(()),
        }
    }
}

// TODO: Maybe have a map of various event payload sizes?
pub struct LoggerEvent {
    timestamp: u64,
    event: LoggerEventKind,
}

impl LoggerEvent {
    pub fn new(event: LoggerEventKind, timestamp: u64) -> LoggerEvent {
        LoggerEvent { event, timestamp }
    }

    pub fn timestamp(&self) -> Option<NaiveDateTime> {
        NaiveDateTime::from_timestamp_micros(self.timestamp as i64)
    }
}
pub const MAX_EVENTS_IN_LOGGER: usize = 1024 - 4 * 64; //leave last page for config stuff

const EVENT_CODE_LENGTH: usize = 2;
const EVENT_TIMESTAMP_LENGTH: usize = 8;
const EVENT_PAYLOAD_LENGTH: usize = 8;
const EVENT_LENGTH: usize = EVENT_CODE_LENGTH + EVENT_TIMESTAMP_LENGTH;

const FLASH_STORAGE_EVENT_LOG_START_BLOCK_INDEX: isize = 2048 - 4;
const FLASH_STORAGE_EVENT_LOG_END_BLOCK_INDEX: isize = 2047;
pub struct EventLogger {
    next_event_index: Option<usize>,
}
impl EventLogger {
    pub fn new(flash_storage: &mut OnboardFlash) -> EventLogger {
        // Scan all the pages
        let logger = EventLogger::init(0, None, flash_storage);
        for (i, event_index) in logger.event_range().enumerate() {
            let event = logger.event_at_index(event_index, flash_storage);
            if let Some(event) = event {
                let kind = LittleEndian::read_u16(&event[0..2]);
                if let Ok(kind) = LoggerEventKind::try_from(kind) {
                    let time = LittleEndian::read_u64(&event[2..10]);
                    info!("Event #{}, kind {}, timestamp {}", i, kind, time);
                } else {
                    warn!("Unknown event kind found on flash log {}", kind);
                }
            }
        }

        logger
    }

    fn init(
        mut index: usize,
        mut next_free_page_index: Option<usize>,
        flash_storage: &mut OnboardFlash,
    ) -> EventLogger {
        while Self::get_event_at_index(index, flash_storage).is_some() {
            index += 1;
        }
        if index < MAX_EVENTS_IN_LOGGER {
            next_free_page_index = Some(index);
        }
        if let Some(index) = next_free_page_index {
            info!(
                "Init EventLogger: next free event logger slot at {}, slots available {}",
                index,
                MAX_EVENTS_IN_LOGGER - index
            );
        } else {
            info!("Init EventLogger: no free slots available, logger full");
        }

        EventLogger {
            next_event_index: next_free_page_index,
        }
    }

    fn get_event_at_index(
        event_index: usize,
        flash_storage: &mut OnboardFlash,
    ) -> Option<[u8; 18]> {
        // 4 blocks per page, 64 pages per block.
        let block = FLASH_STORAGE_EVENT_LOG_START_BLOCK_INDEX + (event_index as isize / 256);
        let page = ((event_index % 256) / 4) as isize;
        let page_offset = (event_index % 4) * 64; // Allocate 64 bytes for each event

        if block >= FLASH_STORAGE_EVENT_LOG_END_BLOCK_INDEX {
            None
        } else if flash_storage.read_page(block, page).is_ok() {
            let event = flash_storage
                .read_event_from_cache_at_column_offset_spi(block, page_offset as isize);
            if event[0] != 0xff {
                Some(event)
            } else {
                None
            }
        } else {
            None
        }
    }

    pub fn has_events_to_offload(&self) -> bool {
        self.count() != 0
    }

    pub fn clear(&mut self, flash_storage: &mut OnboardFlash) {
        if true || self.has_events_to_offload() {
            let start_block_index = FLASH_STORAGE_EVENT_LOG_START_BLOCK_INDEX;
            let end_block_index = FLASH_STORAGE_EVENT_LOG_END_BLOCK_INDEX;
            for block_index in start_block_index..end_block_index {
                if flash_storage.bad_blocks.contains(&(block_index as i16)) {
                    info!("Skipping erase of bad block {}", block_index);
                } else if !flash_storage.erase_block(block_index).is_ok() {
                    error!("Block erase failed for block {}", block_index);
                }
            }
            let logger = Self::init(0, None, flash_storage);
            self.next_event_index = logger.next_event_index;
        } else {
            warn!("Cannot clear: event log already empty");
        }
    }

    fn last_event_index(&self) -> Option<usize> {
        if let Some(index) = self.next_event_index {
            if index == 0 {
                None
            } else {
                Some(index - 1)
            }
        } else {
            Some(MAX_EVENTS_IN_LOGGER - 1)
        }
    }

    pub fn event_range(&self) -> Range<usize> {
        0..self.next_event_index.unwrap_or(0)
    }

    pub fn count(&self) -> usize {
        if let Some(last_event_index) = self.last_event_index() {
            last_event_index + 1
        } else {
            0
        }
    }

    pub fn latest_event_of_kind(
        &self,
        event_type: LoggerEventKind,
        flash_storage: &mut OnboardFlash,
    ) -> Option<LoggerEvent> {
        let event_indices = self.event_range();
        let total_events = event_indices.end;
        let mut latest_event: Option<LoggerEvent> = None;
        for event_index in event_indices {
            let event_bytes = self.event_at_index(event_index, flash_storage);
            if let Some(event_bytes) = event_bytes {
                let kind = LittleEndian::read_u16(&event_bytes[0..2]);
                if let Ok(LoggerEventKind::OffloadedRecording) = LoggerEventKind::try_from(kind) {
                    let timestamp = LittleEndian::read_u64(&event_bytes[2..10]);
                    latest_event = Some(LoggerEvent {
                        timestamp,
                        event: LoggerEventKind::OffloadedRecording,
                    });
                }
            }
        }
        latest_event
    }

    pub fn event_at_index(
        &self,
        index: usize,
        flash_storage: &mut OnboardFlash,
    ) -> Option<[u8; 18]> {
        Self::get_event_at_index(index, flash_storage)
    }

    pub fn is_nearly_full(&self) -> bool {
        self.count() >= (MAX_EVENTS_IN_LOGGER - 3)
    }

    pub fn log_event(&mut self, event: LoggerEvent, flash_storage: &mut OnboardFlash) {
        if self.count() < MAX_EVENTS_IN_LOGGER {
            if let Some(next_event_index) = &mut self.next_event_index {
                let mut event_data = [0u8; 18];
                LittleEndian::write_u16(&mut event_data[0..2], event.event.into());
                LittleEndian::write_u64(&mut event_data[2..10], event.timestamp);
                if let LoggerEventKind::SetAlarm(alarm_time) = event.event {
                    LittleEndian::write_u64(&mut event_data[10..18], alarm_time);
                } else if let LoggerEventKind::Rp2040MissedAudioAlarm(alarm_time) = event.event {
                    LittleEndian::write_u64(&mut event_data[10..18], alarm_time);
                } else if let LoggerEventKind::RTCTime(alarm_time) = event.event {
                    LittleEndian::write_u64(&mut event_data[10..18], alarm_time);
                } else if let LoggerEventKind::ToldRpiToWake(reason) = event.event {
                    LittleEndian::write_u64(&mut event_data[10..18], reason);
                }
                // Write to the end of the flash storage.
                // We can do up to 4 partial page writes per page, so in a block of 64 pages we get 256 entries.
                // We reserve 4 blocks at the end of the flash memory for events, so 1280 events, which should be plenty.
                let event_index = *next_event_index;
                let block =
                    FLASH_STORAGE_EVENT_LOG_START_BLOCK_INDEX + (event_index as isize / 256);
                let page = ((event_index % 256) / 4) as isize;
                let page_offset = (event_index % 4) * 64;
                flash_storage.write_event(&event_data, block, page, page_offset as u16);
                *next_event_index += 1;
            }
        } else {
            warn!("Event log full");
        }
    }
}

//write some audio config into flash storage instead of rp240 flash
//rp2040 flash was causing some slow downs in the code after every write
const AUDIO_BLOCK: isize = 2047;
const AUDIO_PAGE: isize = 0;
pub fn clear_audio_alarm(flash_storage: &mut OnboardFlash) {
    let _ = flash_storage.erase_block(AUDIO_BLOCK);
}

pub fn write_audio_alarm(
    flash_storage: &mut OnboardFlash,
    alarm_day: u8,
    alarm_hours: u8,
    alarm_minutes: u8,
    mode: u8,
) {
    // 4 blocks per page, 64 pages per block.
    let _ = flash_storage.erase_block(AUDIO_BLOCK);
    let page_offset = 0;
    let mut event_data = [0u8; 18];
    event_data[0..4].copy_from_slice(&[alarm_day, alarm_hours, alarm_minutes, mode]);
    flash_storage.write_event(&event_data, AUDIO_BLOCK, AUDIO_PAGE, page_offset as u16);
}

pub fn get_audio_alarm(flash_storage: &mut OnboardFlash) -> Option<[u8; 4]> {
    // 4 blocks per page, 64 pages per block.
    let page_offset = 0;
    if flash_storage.read_page(AUDIO_BLOCK, AUDIO_PAGE).is_ok() {
        let event = flash_storage
            .read_event_from_cache_at_column_offset_spi(AUDIO_BLOCK, page_offset as isize);
        return Some(event[0..4].try_into().unwrap());
    } else {
        None
    }
}<|MERGE_RESOLUTION|>--- conflicted
+++ resolved
@@ -30,8 +30,7 @@
     AttinyCommError,
     Rp2040MissedAudioAlarm(u64),
     AudioRecordingFailed,
-<<<<<<< HEAD
-    RTCTime(u64),
+    ErasePartialOrCorruptRecording,
     StartedAudioRecording,
     ThermalMode,
     AudioMode,
@@ -40,9 +39,6 @@
     LogOffloadFailed,
     OffloadedLogs,
     CorruptFile,
-=======
-    ErasePartialOrCorruptRecording,
->>>>>>> d12bfc26
 }
 
 impl Into<u16> for LoggerEventKind {
@@ -70,8 +66,7 @@
             AttinyCommError => 19,
             Rp2040MissedAudioAlarm(_) => 20,
             AudioRecordingFailed => 21,
-<<<<<<< HEAD
-            RTCTime(_) => 22,
+            ErasePartialOrCorruptRecording => 22,
             StartedAudioRecording => 23,
             ThermalMode => 24,
             AudioMode => 25,
@@ -80,9 +75,6 @@
             OffloadedLogs => 28,
             LogOffloadFailed => 29,
             CorruptFile => 30,
-=======
-            ErasePartialOrCorruptRecording => 22,
->>>>>>> d12bfc26
         }
     }
 }
@@ -114,8 +106,8 @@
             19 => Ok(AttinyCommError),
             20 => Ok(Rp2040MissedAudioAlarm(0)),
             21 => Ok(AudioRecordingFailed),
-<<<<<<< HEAD
-            22 => Ok(RTCTime(0)),
+            22 => Ok(ErasePartialOrCorruptRecording),
+
             23 => Ok(StartedAudioRecording),
             24 => Ok(ThermalMode),
             25 => Ok(AudioMode),
@@ -124,9 +116,6 @@
             28 => Ok(OffloadedLogs),
             29 => Ok(LogOffloadFailed),
             30 => Ok(CorruptFile),
-=======
-            22 => Ok(ErasePartialOrCorruptRecording),
->>>>>>> d12bfc26
             _ => Err(()),
         }
     }
@@ -321,8 +310,6 @@
                     LittleEndian::write_u64(&mut event_data[10..18], alarm_time);
                 } else if let LoggerEventKind::Rp2040MissedAudioAlarm(alarm_time) = event.event {
                     LittleEndian::write_u64(&mut event_data[10..18], alarm_time);
-                } else if let LoggerEventKind::RTCTime(alarm_time) = event.event {
-                    LittleEndian::write_u64(&mut event_data[10..18], alarm_time);
                 } else if let LoggerEventKind::ToldRpiToWake(reason) = event.event {
                     LittleEndian::write_u64(&mut event_data[10..18], reason);
                 }
