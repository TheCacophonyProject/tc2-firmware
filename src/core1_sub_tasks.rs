--- conflicted
+++ resolved
@@ -167,21 +167,18 @@
 
     // do some offloading.
     let mut file_count = 0;
-<<<<<<< HEAD
-    flash_storage.begin_offload();
     let mut success: bool = true;
-
-    loop {
+    let mut counter = timer.get_counter();
+    // TODO: Could speed this up slightly using cache_random_read interleaving on flash storage.
+    //  Probably doesn't matter though.
+
+    while has_file {
         let mut file_start = true;
         let mut part_count = 0;
-        let mut counter = timer.get_counter();
-        let mut file_end = false;
-        // TODO: Could speed this up slightly using cache_random_read interleaving on flash storage.
-        //  Probably doesn't matter though.
+        let mut file_ended = false;
         while let Some(((part, crc, block_index, page_index), is_last, spi)) =
             flash_storage.get_file_part()
         {
-            file_end = is_last;
             if watchdog.is_some() {
                 watchdog.as_mut().unwrap().feed();
             }
@@ -198,223 +195,6 @@
                 crate::unreachable!("Invalid file transfer state");
             };
 
-            let crc_check = Crc::<u16>::new(&CRC_16_XMODEM);
-            let current_crc = crc_check.checksum(&part);
-            if current_crc != crc {
-                warn!(
-                    "Data corrupted at part #{} ({}:{}) in transfer to or from flash memory",
-                    part_count, block_index, page_index
-                );
-            }
-
-            let mut attempts = 0;
-            'transfer_part: loop {
-                if watchdog.is_some() {
-                    watchdog.as_mut().unwrap().feed();
-                }
-                let did_transfer =
-                    pi_spi.send_message(transfer_type, &part, current_crc, dma, timer, resets);
-                counter = timer.get_counter();
-                if !did_transfer {
-                    attempts += 1;
-                    if attempts % 10 == 0 {
-                        info!("Failed {}", attempts);
-                    }
-                    if attempts > 100 {
-                        success = false;
-                        break 'transfer_part;
-                    }
-                    //takes tc2-agent about this long to poll again will fail a lot otherwise
-                    let time_since = (timer.get_counter() - counter).to_micros();
-                    if time_since < TIME_BETWEEN_TRANSFER {
-                        delay.delay_us((TIME_BETWEEN_TRANSFER - time_since) as u32);
-                    }
-                } else {
-                    break 'transfer_part;
-                }
-            }
-
-            // Give spi peripheral back to flash storage.
-            if let Some(spi) = pi_spi.disable() {
-                flash_storage.take_spi(spi, resets, clock_freq.Hz());
-            }
-            if !success {
-                event_logger.log_event(
-                    LoggerEvent::new(
-                        LoggerEventKind::FileOffloadFailed,
-                        time.get_timestamp_micros(&timer),
-                    ),
-                    flash_storage,
-                );
-                break;
-            }
-            part_count += 1;
-            if is_last {
-                file_count += 1;
-                info!("Offloaded {} file(s)", file_count);
-                file_start = true;
-            } else {
-                file_start = false;
-            }
-        }
-        if !file_end && part_count > 0 {
-            //possible corrupt file
-            event_logger.log_event(
-                LoggerEvent::new(
-                    LoggerEventKind::CorruptFile,
-                    time.get_timestamp_micros(&timer),
-                ),
-                flash_storage,
-            );
-            info!(
-                "Corrupt file trying next block {}",
-                flash_storage.current_block_index + 1
-            );
-            flash_storage.set_current_position(flash_storage.current_block_index + 1, 0);
-        } else {
-            break;
-        }
-    }
-    if success {
-        info!("Completed file offload, transferred {} files", file_count);
-        if file_count > 0 {
-            event_logger.log_event(
-                LoggerEvent::new(
-                    LoggerEventKind::OffloadedRecording,
-                    time.get_timestamp_micros(&timer),
-                ),
-                flash_storage,
-            );
-        }
-        // TODO: Some validation from the raspberry pi that the transfer completed
-        //  without errors, in the form of a hash, and if we have errors, we'd re-transmit.
-
-        // Once we've successfully offloaded all files, we can erase the flash and we're
-        // ready to start recording new CPTV files there.
-
-        info!("Erasing after successful offload");
-        //flash_storage.erase_all_good_used_blocks();
-        flash_storage.erase_all_blocks();
-        file_count != 0
-    } else {
-        flash_storage.scan();
-        warn!("File transfer to pi failed");
-        false
-    }
-}
-
-pub fn offload_file(
-    flash_storage: &mut OnboardFlash,
-    pi_spi: &mut ExtSpiTransfers,
-    resets: &mut RESETS,
-    dma: &mut DMA,
-    clock_freq: u32,
-    shared_i2c: &mut SharedI2C,
-    delay: &mut Delay,
-    timer: &mut Timer,
-    event_logger: &mut EventLogger,
-    time: &SyncedDateTime,
-    mut watchdog: Option<&mut bsp::hal::Watchdog>,
-    start_index: (isize, isize),
-) -> bool {
-    if watchdog.is_some() {
-        watchdog.as_mut().unwrap().disable();
-    }
-
-    if wake_raspberry_pi(shared_i2c, delay) {
-        event_logger.log_event(
-            LoggerEvent::new(
-                LoggerEventKind::GotRpiPoweredOn,
-                time.get_timestamp_micros(&timer),
-            ),
-            flash_storage,
-        );
-    }
-    if watchdog.is_some() {
-        watchdog.as_mut().unwrap().start(8388607.micros());
-    }
-
-    // do some offloading.
-    let mut file_count = 0;
-    flash_storage.set_current_position(start_index.0, start_index.1);
-    let mut file_start = true;
-    let mut part_count = 0;
-    let mut success: bool = true;
-    let mut counter;
-    let mut last_block: isize = 0;
-    let mut file_end = false;
-    while let Some(((part, crc, block_index, page_index), is_last, spi)) =
-        flash_storage.get_file_part()
-    {
-        file_end = is_last;
-        if watchdog.is_some() {
-            watchdog.as_mut().unwrap().feed();
-        }
-        pi_spi.enable(spi, resets);
-        let transfer_type = if file_start && !is_last {
-            ExtTransferMessage::BeginFileTransfer
-        } else if !file_start && !is_last {
-            ExtTransferMessage::ResumeFileTransfer
-        } else if is_last {
-            ExtTransferMessage::EndFileTransfer
-        } else if file_start && is_last {
-            ExtTransferMessage::BeginAndEndFileTransfer
-        } else {
-            crate::unreachable!("Invalid file transfer state");
-        };
-
-        let crc_check = Crc::<u16>::new(&CRC_16_XMODEM);
-        let current_crc = crc_check.checksum(&part);
-        if current_crc != crc {
-            warn!(
-                "Data corrupted at part #{} ({}:{}) in transfer to or from flash memory",
-                part_count, block_index, page_index
-            );
-        }
-        let mut attempts = 0;
-        'transfer_part: loop {
-            if watchdog.is_some() {
-                watchdog.as_mut().unwrap().feed();
-            }
-            let did_transfer =
-                pi_spi.send_message(transfer_type, &part, current_crc, dma, timer, resets);
-            counter = timer.get_counter();
-            if !did_transfer {
-                attempts += 1;
-                if attempts % 10 == 0 {
-                    info!("Failed {}", attempts);
-                }
-                if attempts > 100 {
-                    success = false;
-=======
-    let mut success: bool = true;
-    let mut counter = timer.get_counter();
-    // TODO: Could speed this up slightly using cache_random_read interleaving on flash storage.
-    //  Probably doesn't matter though.
-
-    while has_file {
-        let mut file_start = true;
-        let mut part_count = 0;
-        let mut file_ended = false;
-        while let Some(((part, crc, block_index, page_index), is_last, spi)) =
-            flash_storage.get_file_part()
-        {
-            if watchdog.is_some() {
-                watchdog.as_mut().unwrap().feed();
-            }
-            pi_spi.enable(spi, resets);
-            let transfer_type = if file_start && !is_last {
-                ExtTransferMessage::BeginFileTransfer
-            } else if !file_start && !is_last {
-                ExtTransferMessage::ResumeFileTransfer
-            } else if is_last {
-                ExtTransferMessage::EndFileTransfer
-            } else if file_start && is_last {
-                ExtTransferMessage::BeginAndEndFileTransfer
-            } else {
-                crate::unreachable!("Invalid file transfer state");
-            };
-
             if file_start {
                 info!("Offload start is {}:{}", block_index, page_index)
             }
@@ -450,7 +230,6 @@
                         delay.delay_us((TIME_BETWEEN_TRANSFER - time_since) as u32);
                     }
                 } else {
->>>>>>> d12bfc26
                     break 'transfer_part;
                 }
             }
@@ -472,30 +251,41 @@
                 break;
             }
 
-<<<<<<< HEAD
-        // Give spi peripheral back to flash storage.
-        if let Some(spi) = pi_spi.disable() {
-            flash_storage.take_spi(spi, resets, clock_freq.Hz());
+            part_count += 1;
+            if is_last {
+                file_count += 1;
+                info!("Offloaded {} file(s)", file_count);
+                if watchdog.is_some() {
+                    watchdog.as_mut().unwrap().feed();
+                }
+                let _ = flash_storage.erase_last_file();
+                file_ended = true;
+            }
+            file_start = false;
         }
         if !success {
-            info!("NOT success so breaking");
-            event_logger.log_event(
-                LoggerEvent::new(
-                    LoggerEventKind::FileOffloadFailed,
-                    time.get_timestamp_micros(&timer),
-                ),
-                flash_storage,
+            break;
+        }
+
+        if !file_ended {
+            info!(
+                "Incomplete file at block {} erasing",
+                flash_storage.file_start_block_index
             );
-            break;
-        }
-
-        part_count += 1;
-        if is_last {
-            last_block = block_index;
-            file_count += 1;
-            break;
-        }
-        file_start = false;
+            if watchdog.is_some() {
+                watchdog.as_mut().unwrap().feed();
+            }
+            if let Err(e) = flash_storage.erase_last_file() {
+                event_logger.log_event(
+                    LoggerEvent::new(
+                        LoggerEventKind::ErasePartialOrCorruptRecording,
+                        time.get_timestamp_micros(&timer),
+                    ),
+                    flash_storage,
+                );
+            }
+        }
+        has_file = flash_storage.begin_offload_reverse();
     }
     if !file_end && part_count > 0 {
         //possible corrupt file
@@ -506,69 +296,24 @@
             ),
             flash_storage,
         );
-=======
-            part_count += 1;
-            if is_last {
-                file_count += 1;
-                info!("Offloaded {} file(s)", file_count);
-                if watchdog.is_some() {
-                    watchdog.as_mut().unwrap().feed();
-                }
-                let _ = flash_storage.erase_last_file();
-                file_ended = true;
-            }
-            file_start = false;
-        }
-        if !success {
-            break;
-        }
-
-        if !file_ended {
-            info!(
-                "Incomplete file at block {} erasing",
-                flash_storage.file_start_block_index
-            );
-            if watchdog.is_some() {
-                watchdog.as_mut().unwrap().feed();
-            }
-            if let Err(e) = flash_storage.erase_last_file() {
-                event_logger.log_event(
-                    LoggerEvent::new(
-                        LoggerEventKind::ErasePartialOrCorruptRecording,
-                        time.get_timestamp_micros(&timer),
-                    ),
-                    flash_storage,
-                );
-            }
-        }
-        has_file = flash_storage.begin_offload_reverse();
->>>>>>> d12bfc26
     }
 
     if success {
-<<<<<<< HEAD
-        info!("Completed file offload, transferred {} files", file_count);
-        if file_count > 0 {
-            // event_logger.log_event(
-            //     LoggerEvent::new(
-            //         LoggerEventKind::OffloadedRecording(file_count),
-            //         time.get_timestamp_micros(&timer),
-            //     ),
-            //     flash_storage,
-            // );
-            info!("Erasing after successful offload");
-            let _ = flash_storage.erase_block_range(start_index.0, last_block);
-        }
-=======
         info!(
             "Completed file offload, transferred {} files start {} previous is {}",
             file_count,
             flash_storage.file_start_block_index,
             flash_storage.previous_file_start_block_index
         );
->>>>>>> d12bfc26
         file_count != 0
     } else {
+        event_logger.log_event(
+            LoggerEvent::new(
+                LoggerEventKind::FileOffloadFailed,
+                time.get_timestamp_micros(&timer),
+            ),
+            flash_storage,
+        );
         flash_storage.scan();
         warn!("File transfer to pi failed");
         false
