use crate::bsp::pac::I2C1;
use crate::EXPECTED_ATTINY_FIRMWARE_VERSION;
use chrono::{NaiveDateTime, Timelike};
use cortex_m::delay::Delay;
use defmt::{error, info, warn, Format};
use embedded_hal::prelude::{
    _embedded_hal_blocking_i2c_Read, _embedded_hal_blocking_i2c_Write,
    _embedded_hal_blocking_i2c_WriteRead,
};
use pcf8563::{Control, DateTime, PCF8563};
use rp2040_hal::gpio::bank0::{Gpio6, Gpio7};
use rp2040_hal::gpio::{FunctionI2C, Pin, PullDown};
use rp2040_hal::i2c::Error;
use rp2040_hal::I2C;

pub type I2CConfig = I2C<
    I2C1,
    (
        Pin<Gpio6, FunctionI2C, PullDown>,
        Pin<Gpio7, FunctionI2C, PullDown>,
    ),
>;
pub struct SharedI2C {
    i2c: Option<I2CConfig>,
    rtc: Option<PCF8563<I2CConfig>>,
}

#[repr(u8)]
#[derive(Format)]
enum CameraState {
    PoweringOn = 0x00,
    PoweredOn = 0x01,
    PoweringOff = 0x02,
    PoweredOff = 0x03,
    PowerOnTimeout = 0x04,
    InvalidState = 0x05,
}

#[repr(u8)]
#[derive(Format)]
enum Tc2AgentReadyState {
    NotReady = 0x00,
    Ready = 0x02,
    Recording = 0x04,
}

impl Into<u8> for CameraState {
    fn into(self) -> u8 {
        self as u8
    }
}

impl From<u8> for CameraState {
    fn from(value: u8) -> Self {
        match value {
            0x00 => CameraState::PoweringOn,
            0x01 => CameraState::PoweredOn,
            0x02 => CameraState::PoweredOff,
            0x03 => CameraState::PoweredOff,
            0x04 => CameraState::PowerOnTimeout,
            0x05 => CameraState::InvalidState,
            x => {
                warn!("Invalid camera state {:x}", x);
                CameraState::InvalidState
            }
        }
    }
}

#[repr(u8)]
enum CameraConnectionState {
    NoConnection = 0x00,
    ConnectedToWifi = 0x01,
    HostingHotspot = 0x02,
}

const ATTINY_ADDRESS: u8 = 0x25;
const REG_VERSION: u8 = 0x01;
const REG_CAMERA_STATE: u8 = 0x02;
const REG_CAMERA_CONNECTION: u8 = 0x03;
const REG_RP2040_PI_POWER_CTRL: u8 = 0x05;
//const REG_PI_WAKEUP: u8 = 0x06;
const REG_TC2_AGENT_STATE: u8 = 0x07;
impl SharedI2C {
    pub fn new(i2c: I2CConfig, delay: &mut Delay) -> SharedI2C {
        let mut shared_i2c = SharedI2C {
            i2c: Some(i2c),
            rtc: None,
        };

        let mut attempts = 0;
        loop {
            let _ = match shared_i2c.get_attiny_firmware_version(delay) {
                Ok(version) => match version {
<<<<<<< HEAD
                    10 => {
=======
                    EXPECTED_ATTINY_FIRMWARE_VERSION => {
>>>>>>> 87a6943b
                        break;
                    }
                    version => {
                        error!(
<<<<<<< HEAD
                            "Mismatched Attiny firmwarefoo version – expected {}, got {}",
                            10, version
=======
                            "Mismatched Attiny firmware version – expected {}, got {}",
                            EXPECTED_ATTINY_FIRMWARE_VERSION, version
>>>>>>> 87a6943b
                        );
                        break;
                    }
                },
                Err(e) => {
                    attempts += 1;
                    if attempts > 100 {
                        crate::panic!("Unable to communicate with Attiny over i2c: {:?}", e);
                    } else {
                        delay.delay_us(500);
                    }
                }
            };
        }

        shared_i2c
    }

    pub fn free(&mut self) -> I2CConfig {
        if let Some(device) = self.rtc.take() {
            let dev = device.destroy();
            dev
        } else if let Some(device) = self.i2c.take() {
            device
        } else {
            unreachable!("Can't get here")
        }
    }

    fn i2c(&mut self) -> &mut I2CConfig {
        if let Some(device) = self.rtc.take() {
            let dev = device.destroy();
            self.i2c = Some(dev);
        }
        self.i2c.as_mut().unwrap()
    }
    fn rtc(&mut self) -> &mut PCF8563<I2CConfig> {
        if let Some(config) = self.i2c.take() {
            self.rtc = Some(PCF8563::new(config))
        }
        self.rtc.as_mut().unwrap()
    }

    fn attiny_write_command(&mut self, command: u8, value: u8) -> Result<(), Error> {
        self.i2c().write(ATTINY_ADDRESS, &[command, value])
    }

    fn attiny_read_command(&mut self, command: u8, payload: &mut [u8; 1]) -> Result<(), Error> {
        match self.i2c().write(ATTINY_ADDRESS, &[command]) {
            Ok(_) => self.i2c().read(ATTINY_ADDRESS, payload),
            Err(e) => Err(e),
        }
    }

    fn attiny_write_read_command(
        &mut self,
        command: u8,
        value: Option<u8>,
        payload: &mut [u8; 1],
    ) -> Result<(), Error> {
        if let Some(v) = value {
            self.i2c()
                .write_read(ATTINY_ADDRESS, &[command, v], payload)
        } else {
            self.i2c().write_read(ATTINY_ADDRESS, &[command], payload)
        }
    }

    fn try_attiny_write_read_command(
        &mut self,
        command: u8,
        value: Option<u8>,
        delay: &mut Delay,
    ) -> Result<u8, Error> {
        let mut payload = [0u8; 1];
        let mut num_attempts = 0;
        loop {
            match self.attiny_write_read_command(command, value, &mut payload) {
                Ok(_) => {
                    return Ok(payload[0]);
                }
                Err(e) => {
                    if num_attempts == 100 {
                        return Err(e);
                    }
                    num_attempts += 1;
                    delay.delay_us(500);
                }
            }
        }
    }

    fn try_attiny_read_command(
        &mut self,
        command: u8,
        delay: &mut Delay,
        attempts: Option<i32>,
    ) -> Result<u8, Error> {
        let mut payload = [0u8; 1];
        let max_attempts = attempts.unwrap_or(100);
        let mut num_attempts = 0;
        loop {
            payload[0] = 0;
            match self.attiny_read_command(command, &mut payload) {
                Ok(_) => {
                    return Ok(payload[0]);
                }
                Err(e) => {
                    num_attempts += 1;
                    if num_attempts == max_attempts {
                        return Err(e);
                    }
                    delay.delay_us(500);
                }
            }
        }
    }

    fn try_attiny_write_command(
        &mut self,
        command: u8,
        value: u8,
        delay: &mut Delay,
    ) -> Result<(), Error> {
        let mut num_attempts = 0;
        loop {
            match self.attiny_write_command(command, value) {
                Ok(_) => return Ok(()),
                Err(e) => {
                    if num_attempts == 100 {
                        return Err(e);
                    }
                    num_attempts += 1;
                    delay.delay_us(500);
                }
            }
        }
    }

    pub fn get_attiny_firmware_version(&mut self, delay: &mut Delay) -> Result<u8, Error> {
        self.try_attiny_read_command(REG_VERSION, delay, None)
    }

    pub fn tell_pi_to_shutdown(&mut self, delay: &mut Delay) -> Result<(), Error> {
        self.try_attiny_write_command(REG_RP2040_PI_POWER_CTRL, 0x00, delay)
    }

    pub fn tell_pi_to_wakeup(&mut self, delay: &mut Delay) -> Result<(), Error> {
        self.try_attiny_write_command(REG_RP2040_PI_POWER_CTRL, 0x01, delay)
    }

    pub fn power_ctrl_status(&mut self, delay: &mut Delay) -> Result<u8, Error> {
        self.try_attiny_read_command(REG_RP2040_PI_POWER_CTRL, delay, None)
    }

    pub fn set_recording_flag(
        &mut self,
        delay: &mut Delay,
        is_recording: bool,
    ) -> Result<(), Error> {
        let state = match self.try_attiny_read_command(REG_TC2_AGENT_STATE, delay, None) {
            Ok(state) => {
                //info!("Read raw tc2-agent state {}", state);
                Ok(state & 1 << 1 == 2)
            }
            Err(e) => Err(e),
        };
        match state {
            Ok(state) => {
                let mut val = if state { 2 } else { 0 };
                let flag = if is_recording { 4 } else { 0 };
                val |= flag;
                //info!("Set tc2-agent state {}", val);
                match self.try_attiny_write_command(REG_TC2_AGENT_STATE, val, delay) {
                    Ok(_) => Ok(()),
                    Err(x) => Err(x),
                }
            }
            Err(x) => Err(x),
        }
    }

    pub fn pi_is_awake_and_tc2_agent_is_ready(
        &mut self,
        delay: &mut Delay,
        print: bool,
    ) -> Result<bool, Error> {
        let mut recorded_camera_state = None;
        let pi_is_awake = match self.try_attiny_read_command(REG_CAMERA_STATE, delay, None) {
            Ok(state) => {
                recorded_camera_state = Some(CameraState::from(state));
                let camera_state = CameraState::from(state);
                match camera_state {
                    CameraState::PoweredOn => Ok(true),
                    _ => Ok(false),
                }
            }
            Err(e) => Err(e),
        };
        if let Ok(is_awake) = pi_is_awake {
            if is_awake {
                // If the agent is ready, make sure the REG_RP2040_PI_POWER_CTRL is set to 1
                let _ = self.tell_pi_to_wakeup(delay);
                let agent_ready = self.tc2_agent_is_ready(delay, print, None);
                agent_ready
            } else {
                if print {
                    if let Some(state) = &recorded_camera_state {
                        info!("Camera state {:?}", state);
                    }
                }
                Ok(false)
            }
        } else {
            pi_is_awake
        }
    }

    pub fn tc2_agent_is_ready(
        &mut self,
        delay: &mut Delay,
        print: bool,
        max_attempts: Option<i32>,
    ) -> Result<bool, Error> {
        match self.try_attiny_read_command(REG_TC2_AGENT_STATE, delay, max_attempts) {
            Ok(state) => {
                if print {
                    if state == 0 {
                        info!("tc2-agent not ready");
                    } else if state == 2 {
                        info!("tc2-agent ready");
                    } else if state == 4 {
                        info!("tc2-agent not ready, rp2040 recording",);
                    } else if state == 6 {
                        info!("tc2-agent ready and rp2040 recording",);
                    } else {
                        info!("tc2-agent unknown state {}", state);
                    }
                }
                Ok(state & 1 << 1 == 2)
            }
            Err(e) => Err(e),
        }
    }

    pub fn pi_is_powered_down(&mut self, delay: &mut Delay) -> Result<bool, Error> {
        match self.try_attiny_read_command(REG_CAMERA_STATE, delay, None) {
            Ok(state) => {
                let camera_state = CameraState::from(state);
                info!("Pi camera state {}", camera_state);
                match camera_state {
                    CameraState::PoweredOff => Ok(true),
                    _ => Ok(false),
                }
            }
            Err(e) => Err(e),
        }
    }

    pub fn get_datetime(&mut self, delay: &mut Delay) -> Result<DateTime, &str> {
        let mut num_attempts = 0;
        loop {
            match self.rtc().get_datetime() {
                Ok(datetime) => {
                    if num_attempts != 0 {
                        info!("Getting datetime took {} attempts", num_attempts);
                    }
                    if datetime.day == 0
                        || datetime.day > 31
                        || datetime.month == 0
                        || datetime.month > 12
                    {
                        return Err("Invalid datetime input from RTC");
                    }
                    return Ok(datetime);
                }
                Err(pcf8563::Error::I2C(e)) => {
                    if num_attempts == 100 {
                        return Err("I2C error to RTC");
                    }
                    num_attempts += 1;
                    delay.delay_us(500);
                }
                Err(pcf8563::Error::InvalidInputData) => {
                    unreachable!("Should never get here")
                }
            }
        }
    }

    pub fn set_current_time(&mut self) {
        let date_time = DateTime {
            year: 23,
            month: 11,
            weekday: 3,
            day: 22,
            hours: 21,
            minutes: 10,
            seconds: 0,
        };
        self.rtc().set_datetime(&date_time).unwrap();
    }

    pub fn enable_alarm(&mut self, delay: &mut Delay) {
        self.rtc().clear_alarm_flag().unwrap_or(());
        self.rtc()
            .control_alarm_interrupt(Control::On)
            .unwrap_or(());
        self.rtc().control_alarm_day(Control::Off).unwrap_or(());
        self.rtc().control_alarm_hours(Control::On).unwrap_or(());
        self.rtc().control_alarm_minutes(Control::On).unwrap_or(());
        self.rtc().control_alarm_weekday(Control::Off).unwrap_or(());
    }

    pub fn disable_alarm(&mut self, delay: &mut Delay) {
        self.rtc().clear_alarm_flag().unwrap_or(());
        self.rtc()
            .control_alarm_interrupt(Control::Off)
            .unwrap_or(());
        self.rtc().control_alarm_day(Control::Off).unwrap_or(());
        self.rtc().control_alarm_hours(Control::Off).unwrap_or(());
        self.rtc().control_alarm_minutes(Control::Off).unwrap_or(());
        self.rtc().control_alarm_weekday(Control::Off).unwrap_or(());
    }

    pub fn print_alarm_status(&mut self, delay: &mut Delay) {
        info!(
            "Alarm interrupt enabled: {}",
            self.rtc().is_alarm_interrupt_enabled().unwrap_or(false)
        );
        info!(
            "Alarm day enabled: {}",
            self.rtc().is_alarm_day_enabled().unwrap_or(false)
        );
        info!(
            "Alarm weekday enabled: {}",
            self.rtc().is_alarm_weekday_enabled().unwrap_or(false)
        );
        info!(
            "Alarm hour enabled: {}",
            self.rtc().is_alarm_hours_enabled().unwrap_or(false)
        );
        info!(
            "Alarm minute enabled: {}",
            self.rtc().is_alarm_minutes_enabled().unwrap_or(false)
        );
    }
    pub fn set_wakeup_alarm(
        &mut self,
        datetime_utc: &NaiveDateTime,
        delay: &mut Delay,
    ) -> Result<(), Error> {
        let wake_hour = datetime_utc.time().hour();
        let wake_min = datetime_utc.time().minute();
        info!("Setting wake alarm for UTC {}h:{}m", wake_hour, wake_min);
        let mut num_attempts = 0;
        loop {
            match self.rtc().set_alarm_hours(wake_hour as u8) {
                Ok(_) => {
                    num_attempts = 0;
                    loop {
                        match self.rtc().set_alarm_minutes(wake_min as u8) {
                            Ok(_) => return Ok(()),
                            Err(pcf8563::Error::I2C(e)) => {
                                if num_attempts == 100 {
                                    return Err(e);
                                }
                                num_attempts += 1;
                                delay.delay_us(500);
                            }
                            Err(pcf8563::Error::InvalidInputData) => {
                                unreachable!("Should never get here")
                            }
                        }
                    }
                }
                Err(pcf8563::Error::I2C(e)) => {
                    if num_attempts == 100 {
                        return Err(e);
                    }
                    num_attempts += 1;
                    delay.delay_us(500);
                }
                Err(pcf8563::Error::InvalidInputData) => {
                    unreachable!("Should never get here")
                }
            }
        }
    }

    pub fn alarm_triggered(&mut self, delay: &mut Delay) -> bool {
        let mut num_attempts = 0;
        loop {
            match self.rtc().get_alarm_flag() {
                Ok(val) => {
                    return val;
                }
                Err(e) => {
                    if num_attempts == 100 {
                        error!("Failed reading alarm_triggered from RTC");
                        return false;
                    }
                    num_attempts += 1;
                    delay.delay_us(500);
                }
            }
        }
    }

    pub fn clear_alarm(&mut self) -> () {
        self.rtc().clear_alarm_flag().unwrap_or(())
    }

    pub fn alarm_interrupt_enabled(&mut self) -> bool {
        self.rtc().is_alarm_interrupt_enabled().unwrap_or(false)
    }

    pub fn tell_attiny_to_power_down_rp2040(&mut self, delay: &mut Delay) -> Result<(), Error> {
        self.try_attiny_write_command(REG_RP2040_PI_POWER_CTRL, 0x02, delay)
    }
}<|MERGE_RESOLUTION|>--- conflicted
+++ resolved
@@ -92,22 +92,13 @@
         loop {
             let _ = match shared_i2c.get_attiny_firmware_version(delay) {
                 Ok(version) => match version {
-<<<<<<< HEAD
-                    10 => {
-=======
                     EXPECTED_ATTINY_FIRMWARE_VERSION => {
->>>>>>> 87a6943b
                         break;
                     }
                     version => {
                         error!(
-<<<<<<< HEAD
-                            "Mismatched Attiny firmwarefoo version – expected {}, got {}",
-                            10, version
-=======
                             "Mismatched Attiny firmware version – expected {}, got {}",
                             EXPECTED_ATTINY_FIRMWARE_VERSION, version
->>>>>>> 87a6943b
                         );
                         break;
                     }
